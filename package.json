{
  "name": "ionic-docs",
  "private": true,
  "version": "1.0.0",
  "description": "The official Ionic documentation",
  "author": "Ionic Team",
  "license": "Apache-2.0",
  "scripts": {
    "start": "stencil build --dev --serve --watch",
    "prestart": "npm run -s build-all",
<<<<<<< HEAD
    "build": "stencil build --prerender --dev --es5 && echo '/ /docs/ 302'  >> www/_redirects && echo '/docs/* /docs/index.html 200' >> www/_redirects",
    "prebuild": "npm run translate && npm run -s build-all",
=======
    "build": "stencil build --prerender",
    "build.ci": "npm run build-all && stencil build --prerender --ci",
    "prebuild": "npm run -s build-all",
>>>>>>> 0b2edf1e
    "lint": "tslint --config tslint.json --project tsconfig.json",
    "build-all": "ts-node -P scripts/tsconfig.json scripts/build-all",
    "build-data": "ts-node -P scripts/tsconfig.json scripts/build-data",
    "build-pages": "ts-node -P scripts/tsconfig.json scripts/build-pages",
    "build-menus": "ts-node -P scripts/tsconfig.json scripts/build-menus",
    "watch-pages": "ts-node -P scripts/tsconfig.json scripts/watch-pages",
    "build-case": "git clone https://github.com/ionic-jp/who-use-ionic.git case && cd case && npm install && npm run build && cd .. && mv case/www www/case && rm -rf case && echo '/case/* /case/index.html 200' >> www/_redirects",
    "translate": "ts-node -P scripts/tsconfig.json scripts/build-translate apply",
    "translate:create": "ts-node -P scripts/tsconfig.json scripts/build-translate create && ts-node -P scripts/tsconfig.json scripts/build-translate diff"
  },
  "dependencies": {
    "@ionic/core": "^4.4.2",
    "@ionic/docs": "^4.4.2",
    "@stencil/router": "one",
    "compression": "^1.7.4",
    "express": "^4.16.4",
    "helmet": "^3.16.0",
    "throng": "^4.0.0"
  },
  "devDependencies": {
    "@stencil/core": "1.0.3",
    "@types/prismjs": "^1.9.1",
    "chokidar": "^3.0.0",
    "fast-glob": "^2.2.7",
    "front-matter": "^3.0.2",
    "fs-extra": "^7.0.1",
    "husky": "^1.3.1",
    "listr": "^0.14.3",
    "marked": "^0.6.2",
    "node-fetch": "^2.3.0",
    "ora": "^3.1.0",
    "prismjs": "~1.16.0",
    "ts-node": "^8.0.2",
    "tslint": "^5.16.0",
    "tslint-ionic-rules": "0.0.21"
  },
  "husky": {
    "hooks": {
      "pre-commit": "npm run lint"
    }
  },
  "heroku-run-build-script": true
}<|MERGE_RESOLUTION|>--- conflicted
+++ resolved
@@ -8,14 +8,9 @@
   "scripts": {
     "start": "stencil build --dev --serve --watch",
     "prestart": "npm run -s build-all",
-<<<<<<< HEAD
-    "build": "stencil build --prerender --dev --es5 && echo '/ /docs/ 302'  >> www/_redirects && echo '/docs/* /docs/index.html 200' >> www/_redirects",
+    "build": "stencil build --prerender && echo '/ /docs/ 302'  >> www/_redirects && echo '/docs/* /docs/index.html 200' >> www/_redirects",
+    "build.ci": "npm run build-all && stencil build --prerender --ci",
     "prebuild": "npm run translate && npm run -s build-all",
-=======
-    "build": "stencil build --prerender",
-    "build.ci": "npm run build-all && stencil build --prerender --ci",
-    "prebuild": "npm run -s build-all",
->>>>>>> 0b2edf1e
     "lint": "tslint --config tslint.json --project tsconfig.json",
     "build-all": "ts-node -P scripts/tsconfig.json scripts/build-all",
     "build-data": "ts-node -P scripts/tsconfig.json scripts/build-data",
