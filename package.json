--- conflicted
+++ resolved
@@ -17,13 +17,10 @@
     "build-pages": "ts-node -P scripts/tsconfig.json scripts/build-pages",
     "build-menus": "ts-node -P scripts/tsconfig.json scripts/build-menus",
     "watch-pages": "ts-node -P scripts/tsconfig.json scripts/watch-pages",
-<<<<<<< HEAD
     "build-case": "git clone https://github.com/ionic-jp/who-use-ionic.git case && cd case && npm install && npm run build && cd .. && mv case/www www/case && rm -rf case && echo '/case/* /case/index.html 200' >> www/_redirects",
     "translate": "ts-node -P scripts/tsconfig.json scripts/build-translate apply",
-    "translate:create": "ts-node -P scripts/tsconfig.json scripts/build-translate create && ts-node -P scripts/tsconfig.json scripts/build-translate diff"
-=======
+    "translate:create": "ts-node -P scripts/tsconfig.json scripts/build-translate create && ts-node -P scripts/tsconfig.json scripts/build-translate diff",
     "heroku-postbuild": "npm run build.ci"
->>>>>>> 41b865d4
   },
   "dependencies": {
     "@ionic/core": "^4.7.4",
