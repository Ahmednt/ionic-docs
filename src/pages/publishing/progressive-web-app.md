--- conflicted
+++ resolved
@@ -8,121 +8,6 @@
 
 # Progressive Web App のリリース
 
-<<<<<<< HEAD
-IonicアプリはWebテクノロジで構築されているため、Progressive Web Appを作成して、ネイティブアプリと同じように実行できます。PWAが何かわからない？詳細については、Ionicの<a href="https://ionicframework.com/pwa" target="_blank">PWA Overview</a>を参照してください。
-
-## アプリをPWAにする
-
-PWAの2つの主な要件は、<a href="https://developers.google.com/web/fundamentals/primers/service-workers/" target="_blank">Service Worker</a> と <a href="https://developers.google.com/web/fundamentals/web-app-manifest/" target="_blank">Web Manifest</a>です。これらの両方を手動でアプリに追加することは可能ですが、Angularチームはこれを自動化するための `@angular/pwa` というパッケージを用意しています。
-
-`@angular/pwa` パッケージは、自動的にアプリケーションにService Workerやアプリのマニフェストを追加します。
-このパッケージをアプリに追加するには、次のコマンドを実行します:
-
-```shell
-$ ng add @angular/pwa
-```
-
-このパッケージが追加されて `ionic build --prod` を実行すると、 `www` ディレクトリにPWAとしてデプロイするファイルが用意されます。
-
-> デフォルトでは `@angular/pwa` パッケージにはアプリアイコン用のAngularロゴが付いています。マニフェストを更新して正しいアプリ名を使用するようにし、アイコンを置き換えるようにしてください。
-
-アプリが、CordovaやElectronなどの他のチャンネルにデプロイされている場合は、`angular.json` で `"serviceWorker": true` フラグを削除できます。
-
-"serviceWorker": true、angular.jsonファイルからフラグを削除できます。service workerは、次のコマンドを実行しても生成できます。
-
-```shell
-$ ionic build --prod --service-worker
-```
-
-> Note: Service Workersや多くのJavaScript API（地理位置情報など）などの機能では、アプリを安全なコンテキストでホストする必要があります。ホスティングサービスを介してアプリをデプロイする場合は、Service Workersを最大限に活用するためにHTTPSが必要になることに注意してください。
-
-## Deploying
-
-### Firebase
-
-Firebase hostingは、CDNによる応答時間の短縮、デフォルトでHTTPSが有効になっており、[HTTP2 push](https://firebase.googleblog.com/2016/09/http2-comes-to-firebase-hosting.html)のサポートなど、Progressive Web Appsに多くの利点を提供します。
-
-First, if not already available, [create the project](https://console.firebase.google.com) in Firebase.
-
-Next, in a Terminal, install the Firebase CLI:
-
-```shell
-$ npm install -g firebase-tools
-```
-
-With the Firebase CLI installed, run `firebase init` within your Ionic project. The CLI prompts:
-
-**"Which Firebase CLI features do you want to set up for this folder?"**  Choose "Hosting: Configure and deploy Firebase Hosting sites."
-
-**"Select a default Firebase project for this directory:"** Choose the project you created on the Firebase website.
-
-**"What do you want to use as your public directory?"** Enter "www".
-
-> Note: Answering these next two questions will ensure that routing, hard reload, and deep linking work in the app:
-
-**Configure as a single-page app (rewrite all urls to /index.html)?"** Enter "Yes".
-
-**"File www/index.html already exists. Overwrite?"** Enter "No".
-
-A `firebase.json` config file is generated, configuring the app for deployment.
-
-The last thing needed is to make sure caching headers are being set correctly. To do this, add a `headers` snippet to the `firebase.json` file. The complete `firebase.json` looks like:
-
-```json
-{
-  "hosting": {
-    "public": "www",
-    "ignore": [
-      "firebase.json",
-      "**/.*",
-      "**/node_modules/**"
-    ],
-    "rewrites": [
-      {
-        "source": "**",
-        "destination": "/index.html"
-      }
-    ],
-    "headers": [
-      {
-        "source": "/build/app/**",
-        "headers": [
-          {
-            "key": "Cache-Control",
-            "value": "public, max-age=31536000"
-          }
-        ]
-      },
-      {
-        "source": "ngsw-worker.js",
-        "headers": [
-          {
-            "key": "Cache-Control",
-            "value": "no-cache"
-          }
-        ]
-      }
-    ]
-  }
-}
-```
-
-For more information about the `firebase.json` properties, see the [Firebase documentation](https://firebase.google.com/docs/hosting/full-config#section-firebase-json).
-
-Next, build an optimized version of the app by running:
-
-```shell
-$ ionic build --prod
-```
-
-Last, deploy the app by running:
-
-```shell
-$ firebase deploy
-```
-
-After this completes, the app will be live.
-=======
 Because Ionic Apps are built with web technologies, they can run just as well as a Progressive Web App as they can a native app. Not sure what PWAs are? Check out Ionic's <a href="https://ionicframework.com/pwa" target="_blank">PWA Overview</a> or the <a href="/docs/intro/what-are-progressive-web-apps">What are Progressive Web Apps</a> page for more info.
 
 For the frameworks Ionic supports, we've created dedicated guides that go into more detail. Below are links for Angular and React.
@@ -130,5 +15,4 @@
 <docs-cards>
   <docs-card header="Angular" href="/docs/angular/pwa" img="/docs/assets/img/frameworks/angular.svg"></docs-card>
   <docs-card header="React" href="/docs/react/pwa" img="/docs/assets/img/frameworks/react.svg"></docs-card>
-</docs-cards>
->>>>>>> 130ee728
+</docs-cards>