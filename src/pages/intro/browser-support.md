--- conflicted
+++ resolved
@@ -10,11 +10,7 @@
 Ionicの本来の目標は、HTML、CSS、JavaScriptといったWeb技術を使用してモバイルアプリを開発することを簡単にすることでした。Webテクノロジーを使用することで、Ionicは、同じコードを使用しながら、幅広いデバイス、オペレーティングシステム、ブラウザで動作します。
 
 
-<<<<<<< HEAD
-## モバイル
-=======
-## Mobile Browsers
->>>>>>> 5cb1d878
+## モバイルブラウザ
 
 [スタイルの適用](/docs/intro/concepts#platform-continuity)を追求するために, Ionicは以下のモバイルプラットフォームを完全にサポート、テストしています。:
 
@@ -26,16 +22,12 @@
 > 最新のプラットフォームの情報については [latest Android stats](https://developer.android.com/about/dashboards/) と [latest iOS stats](https://developer.apple.com/support/app-store/) をご確認ください。
 
 
-<<<<<<< HEAD
-## デスクトップ
-=======
-## Desktop Browsers
->>>>>>> 5cb1d878
+## デスクトップブラウザ
 
 Ionicはモバイルデバイスで正常に動作するだけでなく、ウェブ技術に基づいているので、デスクトップブラウザでも正常に機能します。デスクトップレイアウトの詳細については、[Cross Platform](/docs/building/cross-platform)をご覧ください。
 
 
-| Browser     | Ionic v5 | Ionic V4 | 
+| Browser     | Ionic v5 | Ionic V4 |
 |:-----------:|:--------:|:--------:|
 | **Chrome**  | ✔        | ✔        |
 | **Safari**  | ✔        | ✔        |
