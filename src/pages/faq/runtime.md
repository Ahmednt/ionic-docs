---
previousText: 'Build Errors'
previousUrl: '/docs/faq/build'
nextText: 'Native Errors'
nextUrl: '/docs/faq/native'
contributors:
  - brandyscarney
---

<<<<<<< HEAD
# ランタイムエラー
=======
# Runtime Issues
>>>>>>> 67934710

## 真っ白なアプリケーション

> 私のアプリケーションにはエラーはありません。なぜ真っ白な画面が表示されるのでしょうか？

この事象が発生しうる理由がいくつかあります。もしあなたがフォーラム上で解決策を見つけられなかった場合、これらを確認して下さい:

- ポリフィルには古い android のブラウザ/バージョンは含まれない

`@angular/cli@7.3` 以上のプロジェクトの場合、ポリフィルは自動的に含まれます。その前に作成されたプロジェクトでは、ポリフィルを手動で有効にする必要があります。

`src/polyfills.ts` にて、Android 4.4をサポートするために ES6ポリフィルをすべて有効にする必要があります。

あるいは、プロジェクトを更新して、`@angular/cli` パッケージと `@angular-devkit` パッケージの最新リリースを使用し、`angular.json` のビルドオプションオブジェクトに `es5BrowserSupport` オプションを含めることもできます:

```diff
        "input": "src/global.scss"
      }
    ],
-   "scripts": []
+   "scripts": [],
+   "es5BrowserSupport": true
  },
  "configurations": {
    "production": {
```

これにより、古いブラウザに必要なポリフィルが自動的に追加されます。



## ディレクティブが動作しない

> なぜ私のカスタムコンポーネント/ディレクティブは動作しないのでしょうか？

あなたが確認できるものがいくつか存在します。

- セレクタにスペルミスがない
- 属性、要素、クラスとして、セレクタを正確に使用している
- セレクタの構文が適切:
  - 属性セレクタの場合は `[attr]`
  - 要素セレクタの場合は `element`
  - クラスセレクタの場合は `.class`

以下に、属性セレクタの例を挙げます:

```typescript
@Directive({
  selector: '[my-dir]' // <-- [my-dir] because it is an attribute
})                     // Could be my-dir, [my-dir], .my-dir
class MyDir {
  constructor() {
    console.log('I'm alive!');
  }
}

@Component({
  // We add my-dir as an attribute to match the directive's selector
  template: `<div my-dir>Hello World</div>`,

  // Alternatively, if you were attaching the directive to an element it would be:
  // template: `<my-dir>Hello World</my-dir>`
  // and if you were attaching by class the template would be:
  // template: `<div class="my-dir">Hello World</div>`

  directives: [MyDir] // <-- Don't forget me! (only if your ionic-angular version is below RC0)
})
class MyPage { }
```

## クリックの遅延

> なぜ私のクリックイベントは遅延するのでしょうか？

一般的に、我々は標準的なクリックイベントを要素に追加する場合は `(click)` のみを勧めています。
これには `<button>` や `<a>` 要素も含まります。これにより、
画面を読むときに各要素がクリック可能であることを伝えることができるため、アクセシビリティを
向上します。

しかしながら、おそらくあなたは通常はなクリックできない要素に `(click)` イベントを要素に追加することを
求められるかもしれません。もしあなたがこれを実行すると、要素をクリックしてイベントが発火するまで
`300ms` の遅延が発生するかもしれません。この遅延を改善するには、あなたは
要素に `tappable` 属性を追加することができます。

```html
 <div tappable (click)="doClick()">I am clickable!</div>
```

<<<<<<< HEAD
## Cordova プラグインがブラウザ上で動作しない
=======
## Angular Change Detection

> Why does Angular change detection run very frequently when my components are initializing?

Angular uses a library called [zone.js](https://github.com/angular/angular/tree/master/packages/zone.js/) 
which helps it determine when to run change detection. 

As of zone.js `0.8.27`, certain APIs for Web Components also cause change 
detection to run. This can have the undesirable side effect of your app
slowing down when a large number of components are initializing.

To prevent this from happening, the zone.js flag that manages this portion of
change detection can be disabled. In the `src` directory of your application, 
create a file called `zone-flags.ts`. Place the following code into the file:

```typescript
(window as any).__Zone_disable_customElements = true;
```

The `zone-flags.ts` file then needs to be imported into your application's
`polyfills.ts` file. Be sure to import it _before_ `zone.js` is imported:

```typescript
...

import './zone-flags.ts';
import 'zone.js/dist/zone'; // Included with Angular CLI

...
```

This change will only affect applications that depend on zone.js `0.8.27` or
newer. Older versions will not be affected by this change.

> Note: This flag is automatically included when creating an Ionic app via
the Ionic CLI.

## Cordova plugins not working in the browser
>>>>>>> 67934710

あなたの開発中のある時点で、Cordova プラグインを呼び出そうとしますが、
警告:

```shell
[Warning] Native: tried calling StatusBar.styleDefault, but Cordova is not
available. Make sure to include cordova.js or run in a device/simulator
(app.bundle.js, line 83388)
```

これは、あなたがネイティブプラグインを呼び出そうとしますが、Cordova プラグインが利用できないときに発生します。
ありがたいことに、Ionic Native はエラーの代わりに良い警告を表示してくれます。

他のケースでは、プラグインが Ionic Native を介して利用されない場合、プラグインは
より曖昧な警告を表示することができます。

```shell
EXCEPTION: Error: Uncaught (in promise): TypeError: undefined is not an object
(evaluating 'navigator.camera.getPicture')
```

もしこれが発生した場合は、そのプラグインを実機かシミュレーターでテストしてみてください。

<<<<<<< HEAD
## provider の複数のインスタンス
=======
## Multiple instances of a provider
>>>>>>> 67934710

あなたは provider をすべてのコンポーネントで利用可能にしたいので、すべてのコンポーネントに provider を注入した場合、
provider の複数のインスタンスが生成されます。
子コンポーネントで使用できるようにする場合は、親コンポーネントに一度だけ Provider を
注入する必要があります。

```typescript
let id = 0;
export class MyService {
  id: number;

  constructor() {
    this.id = id++;
  }
}

@Component({
  selector: 'my-component',
  template: 'Hello World',
  providers: [MyService] // <-- MyService の新しいインスタンスの生成 :(
})                       // 不要。なぜなら MyService は App の providers の中だらか
class MyComp {
  // id は 1, s は MyApp とは異なる MyService インスタンス
  constructor(s: MyService) {
    console.log('MyService id is: ' + s.id);
  }
}

@Component({
  template: '<my-component></my-component>',
  providers: [MyService], // MyService はここのみ必要
  directives: [MyComp]
})
class MyApp {
  // id は 0
  constructor(s: MyService) {
    console.log('MyService id is: ' + s.id);
  }
}
```<|MERGE_RESOLUTION|>--- conflicted
+++ resolved
@@ -7,11 +7,7 @@
   - brandyscarney
 ---
 
-<<<<<<< HEAD
-# ランタイムエラー
-=======
-# Runtime Issues
->>>>>>> 67934710
+# ランタイムの問題
 
 ## 真っ白なアプリケーション
 
@@ -100,22 +96,19 @@
  <div tappable (click)="doClick()">I am clickable!</div>
 ```
 
-<<<<<<< HEAD
-## Cordova プラグインがブラウザ上で動作しない
-=======
 ## Angular Change Detection
 
 > Why does Angular change detection run very frequently when my components are initializing?
 
-Angular uses a library called [zone.js](https://github.com/angular/angular/tree/master/packages/zone.js/) 
-which helps it determine when to run change detection. 
-
-As of zone.js `0.8.27`, certain APIs for Web Components also cause change 
+Angular uses a library called [zone.js](https://github.com/angular/angular/tree/master/packages/zone.js/)
+which helps it determine when to run change detection.
+
+As of zone.js `0.8.27`, certain APIs for Web Components also cause change
 detection to run. This can have the undesirable side effect of your app
 slowing down when a large number of components are initializing.
 
 To prevent this from happening, the zone.js flag that manages this portion of
-change detection can be disabled. In the `src` directory of your application, 
+change detection can be disabled. In the `src` directory of your application,
 create a file called `zone-flags.ts`. Place the following code into the file:
 
 ```typescript
@@ -140,8 +133,7 @@
 > Note: This flag is automatically included when creating an Ionic app via
 the Ionic CLI.
 
-## Cordova plugins not working in the browser
->>>>>>> 67934710
+## Cordova プラグインがブラウザ上で動作しない
 
 あなたの開発中のある時点で、Cordova プラグインを呼び出そうとしますが、
 警告:
@@ -165,11 +157,7 @@
 
 もしこれが発生した場合は、そのプラグインを実機かシミュレーターでテストしてみてください。
 
-<<<<<<< HEAD
 ## provider の複数のインスタンス
-=======
-## Multiple instances of a provider
->>>>>>> 67934710
 
 あなたは provider をすべてのコンポーネントで利用可能にしたいので、すべてのコンポーネントに provider を注入した場合、
 provider の複数のインスタンスが生成されます。
