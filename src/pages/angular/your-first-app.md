---
previousText: 'Overview'
previousUrl: '/docs/angular/overview'
nextText: 'Taking Photos'
nextUrl: '/docs/angular/your-first-app/2-taking-photos'
---

# Your First Ionic App: Angular

The great thing about Ionic is that with one codebase, you can build for any platform using just HTML, CSS, and JavaScript. Follow along as we learn the fundamentals of Ionic app development by creating a realistic app step by step.

Here’s the finished app running on all 3 platforms:

<iframe width="560" height="315" src="https://www.youtube.com/embed/0ASQ13Y1Rk4" frameborder="0" allow="accelerometer; autoplay; encrypted-media; gyroscope; picture-in-picture" allowfullscreen></iframe>

> Looking for the previous version of this guide that covered Ionic 4 and Cordova? [See here.](/docs/developer-resources/guides/first-app-v4/intro)

## What We'll Build

We'll create a Photo Gallery app that offers the ability to take photos with your device's camera, display them in a grid, and store them permanently on the device.

Highlights include:
* One Angular-based codebase that runs on the web, iOS, and Android using Ionic Framework [UI components](https://ionicframework.com/docs/components).
* Deployed as a native iOS and Android mobile app using [Capacitor](https://capacitor.ionicframework.com), Ionic's official native app runtime.
* Photo Gallery functionality powered by the Capacitor [Camera](https://capacitor.ionicframework.com/docs/apis/camera), [Filesystem](https://capacitor.ionicframework.com/docs/apis/filesystem), and [Storage](https://capacitor.ionicframework.com/docs/apis/storage) APIs.

It’s easy to get started. Find the complete app code referenced in this guide [on GitHub](https://github.com/ionic-team/photo-gallery-capacitor-ng).

## Download Required Tools

Download and install these right away to ensure an optimal Ionic development experience:
* <strong>Node.js</strong> for interacting with the Ionic ecosystem. [Download the LTS version here](https://nodejs.org/en/).
* <strong>A code editor</strong> for... writing code! We are fans of [Visual Studio Code](https://code.visualstudio.com/).
* <strong>Command-line interface/terminal (CLI)</strong>: 
 * <strong>Windows</strong> users: for the best Ionic experience, we recommend the built-in command line (cmd) or the Powershell CLI, running in Administrator mode. 
 * <strong>Mac/Linux</strong> users, virtually any terminal will work.

## Install Ionic Tooling
Run the following in the command line terminal to install the Ionic CLI (`ionic`), `native-run`, used to run native binaries on devices and simulators/emulators, and `cordova-res`, used to generate native app icons and splash screens:

> To open a terminal in Visual Studio Code, go to Terminal -> New Terminal.

```shell
$ npm install -g @ionic/cli native-run cordova-res
```

> The `-g` option means _install globally_. When packages are installed globally, `EACCES` permission errors can occur.
>
> Consider setting up npm to operate globally without elevated permissions. See [Resolving Permission Errors](/docs/faq/tips#resolving-permission-errors) for more information.

## Create an App
Next, create an Ionic Angular app that uses the “Tabs” starter template and adds Capacitor for native functionality:

```shell
$ ionic start photo-gallery tabs --type=angular --capacitor
```

This starter project comes complete with three pre-built pages and best practices for Ionic development. With common building blocks already in place, we can add more features easily!

Next, change into the app folder:

```shell
$ cd photo-gallery
```

### PWA Elements

Some Capacitor plugins, including the Camera API, provide the web-based functionality and UI via the Ionic [PWA Elements library](https://github.com/ionic-team/ionic-pwa-elements). 

It's a separate dependency, so install it next:

```shell
$ npm install @ionic/pwa-elements
```

Next, import `@ionic/pwa-elements` by editing `src/main.ts`. 

```typescript
import { defineCustomElements } from '@ionic/pwa-elements/loader';

// Call the element loader after the platform has been bootstrapped
defineCustomElements(window);
```

That’s it! Now for the fun part - let’s see the app in action.

## Run the App
Run this command next:

```shell
$ ionic serve
```

And voilà! Your Ionic app is now running in a web browser. Most of your app can be built and tested right in the browser, greatly increasing development and testing speed.

## Photo Gallery!!!

There are three tabs. Click on the Tab2 tab. It’s a blank canvas, aka the perfect spot to transform into a Photo Gallery. The Ionic CLI features Live Reload, so when you make changes and save them, the app is updated immediately!

![Before and after going through this tutorial](/docs/assets/img/guides/first-app-cap-ng/email-photogallery.gif)

Open the photo-gallery app folder in your code editor of choice, then navigate to `/src/app/tab2/tab2.page.html`. We see:

```html
<ion-header>
  <ion-toolbar>
    <ion-title>Tab 2</ion-title>
  </ion-toolbar>
</ion-header>

<ion-content>
  <ion-header collapse="condense">
    <ion-toolbar>
      <ion-title size="large">Tab 2</ion-title>
    </ion-toolbar>
  </ion-header>
</ion-content>
```

`ion-header` represents the top navigation and toolbar, with "Tab 2" as the title (there are two of them due to iOS [Collapsible Large Title](https://ionicframework.com/docs/api/title#collapsible-large-titles) support). Rename both `ion-title` elements to:

```html
<ion-title>Photo Gallery</ion-title>
```

<<<<<<< HEAD
We put the visual aspects of our app into `<ion-content>`. In this case, it’s where we’ll add a button that opens the device’s camera as well as displays the image captured by the camera. Begin by replacing the `<app-explore-container>` element with a [floating action button](https://ionicframework.com/docs/api/fab) (FAB) and set the camera image as the icon:

```html
<ion-content>
  <ion-header collapse="condense">
    <ion-toolbar>
      <ion-title size="large">Tab 2</ion-title>
    </ion-toolbar>
  </ion-header>

  <ion-fab vertical="bottom" horizontal="center" slot="fixed">
=======
We put the visual aspects of our app into `<ion-content>`. In this case, it’s where we’ll add a button that opens the device’s camera as well as displays the image captured by the camera. Start by adding a [floating action button](https://ionicframework.com/docs/api/fab) (FAB) to the bottom of the page and set the camera image as the icon.

```html
<ion-content>
<ion-fab vertical="bottom" horizontal="center" slot="fixed">
>>>>>>> 805e980a
    <ion-fab-button>
      <ion-icon name="camera"></ion-icon>
    </ion-fab-button>
  </ion-fab>
</ion-content>
```

Next, open `src/app/tabs/tabs.page.html`. Change the label to “Photos” and the icon name to “images”:

```html
<ion-tab-button tab="tab2">
  <ion-icon name="images"></ion-icon>
  <ion-label>Photos</ion-label>
</ion-tab-button>
```

Save all changes to see them automatically applied in the browser. That’s just the start of all the cool things we can do with Ionic. Up next, implement camera taking functionality on the web, then build it for iOS and Android.<|MERGE_RESOLUTION|>--- conflicted
+++ resolved
@@ -123,25 +123,12 @@
 <ion-title>Photo Gallery</ion-title>
 ```
 
-<<<<<<< HEAD
-We put the visual aspects of our app into `<ion-content>`. In this case, it’s where we’ll add a button that opens the device’s camera as well as displays the image captured by the camera. Begin by replacing the `<app-explore-container>` element with a [floating action button](https://ionicframework.com/docs/api/fab) (FAB) and set the camera image as the icon:
-
-```html
-<ion-content>
-  <ion-header collapse="condense">
-    <ion-toolbar>
-      <ion-title size="large">Tab 2</ion-title>
-    </ion-toolbar>
-  </ion-header>
-
-  <ion-fab vertical="bottom" horizontal="center" slot="fixed">
-=======
 We put the visual aspects of our app into `<ion-content>`. In this case, it’s where we’ll add a button that opens the device’s camera as well as displays the image captured by the camera. Start by adding a [floating action button](https://ionicframework.com/docs/api/fab) (FAB) to the bottom of the page and set the camera image as the icon.
 
 ```html
 <ion-content>
 <ion-fab vertical="bottom" horizontal="center" slot="fixed">
->>>>>>> 805e980a
+
     <ion-fab-button>
       <ion-icon name="camera"></ion-icon>
     </ion-fab-button>
