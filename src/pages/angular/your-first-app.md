--- conflicted
+++ resolved
@@ -117,11 +117,7 @@
 </ion-content>
 ```
 
-<<<<<<< HEAD
-`ion-header` はトップナビゲーションおよびツールバーを表し、タイトルは「タブ2」です。 名前をこのように変更しましょう:
-=======
 `ion-header` represents the top navigation and toolbar, with "Tab 2" as the title (there are two of them due to iOS [Collapsible Large Title](https://ionicframework.com/docs/api/title#collapsible-large-titles) support). Rename both `ion-title` elements to:
->>>>>>> 774802f9
 
 ```html
 <ion-title>Photo Gallery</ion-title>
