--- conflicted
+++ resolved
@@ -30,15 +30,9 @@
 
 Download and install these right away to ensure an optimal Ionic development experience:
 * <strong>Node.js</strong> for interacting with the Ionic ecosystem. [Download the LTS version here](https://nodejs.org/en/).
-<<<<<<< HEAD
-* <strong>A code editor</strong> for... writing code! We are fans of [Visual Studio Code](https://code.visualstudio.com/) or [Ionic Studio](https://ionicframework.com/studio).
+* <strong>A code editor</strong> for... writing code! We are fans of [Visual Studio Code](https://code.visualstudio.com/).
 * <strong>Command-line interface/terminal (CLI)</strong>:
  * <strong>Windows</strong> users: for the best Ionic experience, we recommend the built-in command line (cmd) or the Powershell CLI, running in Administrator mode.
-=======
-* <strong>A code editor</strong> for... writing code! We are fans of [Visual Studio Code](https://code.visualstudio.com/).
-* <strong>Command-line interface/terminal (CLI)</strong>: 
- * <strong>Windows</strong> users: for the best Ionic experience, we recommend the built-in command line (cmd) or the Powershell CLI, running in Administrator mode. 
->>>>>>> 60eab349
  * <strong>Mac/Linux</strong> users, virtually any terminal will work.
 
 ## Install Ionic Tooling
@@ -50,13 +44,9 @@
 $ npm install -g @ionic/cli native-run cordova-res
 ```
 
-<<<<<<< HEAD
-> `-g` オプションは、_グローバルにインストールすること_ を意味します。パッケージをグローバルにインストールすると、権限エラーが発生する可能性があります。管理者特権を使用せずにグローバルに動作するように [npm を設定する](https://docs.npmjs.com/resolving-eacces-permissions-errors-when-installing-packages-globally)ことを検討してください。Npm を使用して管理者(または Mac および Linux で `sudo` を使用)としてコマンドプロンプトを実行することはお勧めできません。
-=======
 > The `-g` option means _install globally_. When packages are installed globally, `EACCES` permission errors can occur.
 >
 > Consider setting up npm to operate globally without elevated permissions. See [Resolving Permission Errors](/docs/faq/tips#resolving-permission-errors) for more information.
->>>>>>> 60eab349
 
 ## アプリの作成
 次に、"Tabs" というアプリテンプレートを使用して Ionic Angular アプリを生成し、Native機能を使うためにCapacitorを追加します。
