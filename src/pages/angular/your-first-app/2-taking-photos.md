---
previousText: 'Your First App'
previousUrl: '/docs/angular/your-first-app'
nextText: 'Saving Photos on Filesystem'
nextUrl: '/docs/angular/your-first-app/3-saving-photos'
---

# Taking Photos with the Camera

Now for the fun part - adding the ability to take photos with the device’s camera using the Capacitor [Camera API](https://capacitor.ionicframework.com/docs/apis/camera). We’ll begin with building it for the web, then make some small tweaks to make it work on mobile (iOS and Android).

## Photo Service

All Capacitor logic (Camera usage and other native features) will be encapsulated in a service class. Create `PhotoService` using the `ionic generate` command:

```bash
$ ionic g service services/photo
```

Open the new `services/photo.service.ts` file, and let’s add the logic that will power the camera functionality. First, import Capacitor dependencies and get references to the Camera, Filesystem, and Storage plugins:

```typescript
import { Plugins, CameraResultType, Capacitor, FilesystemDirectory, 
         CameraPhoto, CameraSource } from '@capacitor/core';

const { Camera, Filesystem, Storage } = Plugins;
```

Next, define a new function, `addNewToGallery`, that will contain the core logic to take a device photo and save it to the filesystem. Let’s start by opening the device camera:

```typescript
public async addNewToGallery() {
  // Take a photo
  const capturedPhoto = await Camera.getPhoto({
    resultType: CameraResultType.Uri, 
    source: CameraSource.Camera, 
    quality: 100 
  });
}
```

Notice the magic here: there's no platform-specific code (web, iOS, or Android)! The Capacitor Camera plugin abstracts that away for us, leaving just one method call - `Camera.getPhoto()` - that will open up the device's camera and allow us to take photos. 

Next, open up `tab2.page.ts` and import the PhotoService class:

```typescript
import { PhotoService } from '../services/photo.service';

constructor(public photoService: PhotoService) { }
```

Then, open `tab2.page.html` and call the `addNewToGallery()` function when the FAB is tapped/clicked: 

```html
<ion-content>
<<<<<<< HEAD
  <!-- ion-header block -->

=======
>>>>>>> 805e980a
  <ion-fab vertical="bottom" horizontal="center" slot="fixed">
    <ion-fab-button (click)="photoService.addNewToGallery()">
      <ion-icon name="camera"></ion-icon>
    </ion-fab-button>
  </ion-fab>
</ion-content>
```

Save the file, and if it's not running already, restart the development server in your browser by running `ionic serve`. On the Photo Gallery tab, click the Camera button. If your computer has a webcam of any sort, a modal window appears. Take a selfie!

![Camera API on the web](/docs/assets/img/guides/first-app-cap-ng/camera-web.png)

_(Your selfie is probably much better than mine)_

After taking a photo, it disappears right away. We need to display it within our app and save it for future access.

## Displaying Photos

Outside of the `PhotoService` class definition (the very bottom of the file), create a new interface, `Photo`, to hold our photo metadata:

```typescript
interface Photo {
  filepath: string;
  webviewPath: string;
  base64?: string;
}
```

Back at the top of the file, define an array of Photos, which will contain a reference to each photo captured with the Camera. 

```typescript
export class PhotoService {
  public photos: Photo[] = [];

  // other code
}
```

Over in the `addNewToGallery` function, add the newly captured photo to the beginning of the Photos array. 

```typescript
  const capturedPhoto = await Camera.getPhoto({
    resultType: CameraResultType.Uri, 
    source: CameraSource.Camera, 
    quality: 100 
  });

  this.photos.unshift({
    filepath: "soon...",
    webviewPath: capturedPhoto.webPath
  });
}
```

With the photo(s) stored into the main array, move over to `tab2.page.html` so we can display the image on the screen. Add a [Grid component](https://ionicframework.com/docs/api/grid) so that each photo will display nicely as photos are added to the gallery, and loop through each photo in the Photos array, adding an Image component (`<ion-img>`) for each. Point the `src` (source) at the photo’s path:

```html
<ion-content>
  <ion-grid>
    <ion-row>
    <ion-col size="6" 
      *ngFor="let photo of photoService.photos; index as position">
        <ion-img src="{{ photo.webviewPath }}"></ion-img>
    </ion-col>
    </ion-row>
  </ion-grid>

  <!-- ion-fab markup  -->
</ion-content>
```

Save all files. Within the web browser, click the Camera button and take another photo. This time, the photo is displayed in the Photo Gallery! 

Up next, we’ll add support for saving the photos to the filesystem, so they can be retrieved and displayed in our app at a later time.<|MERGE_RESOLUTION|>--- conflicted
+++ resolved
@@ -53,11 +53,6 @@
 
 ```html
 <ion-content>
-<<<<<<< HEAD
-  <!-- ion-header block -->
-
-=======
->>>>>>> 805e980a
   <ion-fab vertical="bottom" horizontal="center" slot="fixed">
     <ion-fab-button (click)="photoService.addNewToGallery()">
       <ion-icon name="camera"></ion-icon>
