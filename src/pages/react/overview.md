---
nextText: 'Build Your First App'
nextUrl: '/docs/react/your-first-app'
---

# Ionic Reactの概要

<<<<<<< HEAD
`@ionic/react` はIonic Coreに、React開発者向けにカスタマイズされたツールとAPIを組み合わせたものです。

今すぐ試してみることができます。最初に、Ionic CLIをインストールします:
=======
`@ionic/react` combines the core Ionic experience with the tooling and APIs that are tailored to React Developers. 

> Note: The first official version of Ionic React is v4.11.

First, install the Ionic CLI:
>>>>>>> 9ed2e912

```shell
$ npm install ionic -g
```

<<<<<<< HEAD
そして、次のコマンドを実行します:
=======
then run:
>>>>>>> 9ed2e912

```shell
$ ionic start myAppName
```

<<<<<<< HEAD
そして、 [Ionic UI コンポーネント](/docs/components) を利用して、アプリの構築を開始します。
=======
The CLI will guide you through the setup process by asking a couple of questions, including the framework to use (React, of course!) and the starter code template.

After the app has been created, launch the app:

```shell
ionic serve
```

Now, start building out the app using some of the [Ionic UI components](/docs/components). 
>>>>>>> 9ed2e912

## Reactバージョンサポート

Compatible with React version 16.8 and above.

## Reactツール

Ionic React projects are just like React projects, leveraging [react-dom](https://reactjs.org/docs/react-dom.html) and with setup normally found in a [Create React App (CRA)](https://github.com/facebook/create-react-app) app. For [routing and navigation](/docs/react/navigation), React Router is used under the hood.

One difference is the usage of [TypeScript](http://www.typescriptlang.org/), which provides a more productive experience. To use plain JavaScript, rename files to use a `.js` extension then remove any of the type annotations with each file.

## ネイティブツール

[Capacitor](https://capacitor.ionicframework.com) は `Ionic React` でつくられたWebアプリを、iOS、Android、ElectronとWebでネイティブに実行するために利用することができる公式のクロスプラットフォームアプリライブラリです。

[Cordova](https://cordova.apache.org/) プラグインでIonic Reactを使用することに関する技術的な制限はありませんが、Capacitorが公式に推奨されています。 現時点では、  [Ionic CLI](/docs/cli) でIonic ReactのCordova統合をサポートする予定はありません。 詳細については、 [こちら](https://capacitor.ionicframework.com/docs/cordova) をご覧ください。<|MERGE_RESOLUTION|>--- conflicted
+++ resolved
@@ -5,55 +5,41 @@
 
 # Ionic Reactの概要
 
-<<<<<<< HEAD
 `@ionic/react` はIonic Coreに、React開発者向けにカスタマイズされたツールとAPIを組み合わせたものです。
-
-今すぐ試してみることができます。最初に、Ionic CLIをインストールします:
-=======
-`@ionic/react` combines the core Ionic experience with the tooling and APIs that are tailored to React Developers. 
 
 > Note: The first official version of Ionic React is v4.11.
 
-First, install the Ionic CLI:
->>>>>>> 9ed2e912
+最初に、Ionic CLIをインストールします:
 
 ```shell
 $ npm install ionic -g
 ```
 
-<<<<<<< HEAD
 そして、次のコマンドを実行します:
-=======
-then run:
->>>>>>> 9ed2e912
 
 ```shell
 $ ionic start myAppName
 ```
 
-<<<<<<< HEAD
-そして、 [Ionic UI コンポーネント](/docs/components) を利用して、アプリの構築を開始します。
-=======
-The CLI will guide you through the setup process by asking a couple of questions, including the framework to use (React, of course!) and the starter code template.
+CLIは、使用するフレームワーク(もちろんReact!)と利用するスターターテンプレートを含むいくつかの質問をすることで、セットアップ・プロセスを案内します。
 
-After the app has been created, launch the app:
+アプリを作成したら、アプリを起動します:
 
 ```shell
 ionic serve
 ```
 
-Now, start building out the app using some of the [Ionic UI components](/docs/components). 
->>>>>>> 9ed2e912
+もう [Ionic UI components](/docs/components) を使ってアプリの開発をはじめることができます。
 
 ## Reactバージョンサポート
 
-Compatible with React version 16.8 and above.
+Reactバージョン16.8以降と互換性があります。
 
 ## Reactツール
 
-Ionic React projects are just like React projects, leveraging [react-dom](https://reactjs.org/docs/react-dom.html) and with setup normally found in a [Create React App (CRA)](https://github.com/facebook/create-react-app) app. For [routing and navigation](/docs/react/navigation), React Router is used under the hood.
+Ionic ReactプロジェクトはReactプロジェクトそのものようなもので、 [react-dom](https://reactjs.org/docs/react-dom.html) を活用して,一般的な [Create React App (CRA)](https://github.com/facebook/create-react-app) のセットアップを利用しています。 [routing and navigation](/docs/react/navigation) では、React Routerを内部で使用します。
 
-One difference is the usage of [TypeScript](http://www.typescriptlang.org/), which provides a more productive experience. To use plain JavaScript, rename files to use a `.js` extension then remove any of the type annotations with each file.
+1つの違いは、 [TypeScript](http://www.typescriptlang.org/) を使用することで、生産性が向上していることです。プレーンJavaScriptを使用するには、ファイル名を `.js` に変更します。次に、各ファイルの型注釈を削除します。
 
 ## ネイティブツール
 
