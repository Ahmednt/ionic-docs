--- conflicted
+++ resolved
@@ -1,181 +1,3 @@
-<<<<<<< HEAD
-# Ionic Native
-Ionic Nativeは、あらゆるIonicアプリに簡単にNative機能を追加できるCordovaプラグインのcuratedセットです。
-
-これらのドキュメントは、Ionic Framework 4.0.0以降で構築されたアプリケーション用です。 Ionic v3 プロジェクトは [please see here](http://ionicframework.com/docs/v3/native/) をご覧ください。
-
-Ionic Nativeには、Community EditionとEnterprise Editionの2つのエディションがあります。
-
-## Community Edition
-Ionic Native CEは、コミュニティの貢献者によって管理されているオープンソースプラグインのセットです。
-Ionicはこれらのプラグインが機能することを維持、修正、改善、保証するものではありません。
-
-## Enterprise Edition
-専用のネイティブプラグインサポート、修正、改善、または実装ガイダンスが必要なチームには、Ionic Native EEが利用できます。
-
-<div class="native-ee-pricing">
-  <div class="table-wrap">
-    <table>
-      <thead>
-        <tr>
-          <td>
-            <span class="native-ee-pricing-table">特徴</span>
-          </td>
-          <th>
-            <div class="plan-wrap"> 
-              <span class="native-ee-pricing-table">Community Edition</span>
-              <div class="price">$0/月 </div>
-            </div>
-          </th>
-          <th>
-            <div class="plan-wrap">
-              <span class="native-ee-pricing-table">Enterprise Edition</span>
-              <div class="price" data-toggle="billing-team">
-                連絡ください</div>
-            </div>
-          </th>
-        </tr>
-      </thead>
-      <tbody>
-        <tr class="stripe">
-          <th>
-            Maintainer
-          </th>
-          <td>OSS Community</td>
-          <td>Ionic</td>
-        </tr>
-        <tr>
-          <th>
-            通常のリリースサイクルとアップデート
-          </th>
-          <td>No</td>
-          <td><svg xmlns="http://www.w3.org/2000/svg" viewBox="0 0 512 512"><path d="M186.301 339.893L96 249.461l-32 30.507L186.301 402 448 140.506 416 110z"/></svg></td>
-        </tr>
-        <tr class="stripe">
-          <th>
-            サービス品質保証とチケットシステム
-          </th>
-          <td>No</td>
-          <td><svg xmlns="http://www.w3.org/2000/svg" viewBox="0 0 512 512"><path d="M186.301 339.893L96 249.461l-32 30.507L186.301 402 448 140.506 416 110z"/></svg></td>
-        </tr>
-        <tr>
-          <th>
-            アドバイザリ＆サポート
-          </th>
-          <td>No</td>
-          <td><svg xmlns="http://www.w3.org/2000/svg" viewBox="0 0 512 512"><path d="M186.301 339.893L96 249.461l-32 30.507L186.301 402 448 140.506 416 110z"/></svg></td>
-        </tr>
-        <tr class="stripe">
-          <th>
-            セキュリティとバグ修正
-          </th>
-          <td>OSS Community</td>
-          <td><svg xmlns="http://www.w3.org/2000/svg" viewBox="0 0 512 512"><path d="M186.301 339.893L96 249.461l-32 30.507L186.301 402 448 140.506 416 110z"/></svg></td>
-        </tr>
-        <tr>
-          <th>
-            ガイダンスの実施
-          </th>
-          <td>No</td>
-          <td><svg xmlns="http://www.w3.org/2000/svg" viewBox="0 0 512 512"><path d="M186.301 339.893L96 249.461l-32 30.507L186.301 402 448 140.506 416 110z"/></svg></td>
-        </tr>
-        <tr class="stripe">
-          <th>
-            サービス品質保証
-          </th>
-          <td>No</td>
-          <td><svg xmlns="http://www.w3.org/2000/svg" viewBox="0 0 512 512"><path d="M186.301 339.893L96 249.461l-32 30.507L186.301 402 448 140.506 416 110z"/></svg></td>
-        </tr>
-        <tr>
-          <th>
-            <a href="native/native-core">Native Core</a>
-          </th>
-          <td>No</td>
-          <td><svg xmlns="http://www.w3.org/2000/svg" viewBox="0 0 512 512"><path d="M186.301 339.893L96 249.461l-32 30.507L186.301 402 448 140.506 416 110z"/></svg></td>
-        </tr>
-        <tr>
-          <th></th>
-          <td></td>
-          <td><a class="btn"
-                href="https://ionicframework.com/sales?product_of_interest=Ionic%20Enterprise%20Engine">Contact Us</a></td>
-        </tr>
-      </tbody>
-    </table>
-  </div>
-</div>
-
-## Usage
-すべてのプラグインには、ネイティブコード（Cordova）とJavaScriptコードという2つのコンポーネントがあります。
-Cordovaプラグインは、共通のプラグインインターフェースを提供するために `Promise` か `Observable` にラップされています。
-以下はCameraプラグインを例にしたさまざまなフレームワークオプションです。
-
-## Angular
-`@NgModule` にプラグインをインポートし、Providersに追加します。Angularでは、import pathは `/ngx` で終わる必要があります。Angularの変更検知は自動的に処理されます。
-
-```typescript
-// app.module.ts
-import { Camera } from '@ionic-native/camera/ngx';
-
-...
-
-@NgModule({
-  ...
-
-  providers: [
-    ...
-    Camera
-    ...
-  ]
-  ...
-})
-export class AppModule { }
-```
-
-プラグインの宣言後は、他のServiceと同様にimportとinjectすることができます:
-
-```typescript
-// camera.service.ts
-import { Injectable } from '@angular/core';
-import { Camera, CameraOptions } from '@ionic-native/camera/ngx';
-
-@Injectable({
-  providedIn: 'root'
-})
-export class PhotoService {
-  constructor(private camera: Camera) { }
-
-  takePicture() {
-    const options: CameraOptions = {
-      quality: 100,
-      destinationType: this.camera.DestinationType.DATA_URL,
-      encodingType: this.camera.EncodingType.JPEG,
-      mediaType: this.camera.MediaType.PICTURE
-    }
-    
-    this.camera.getPicture(options).then((imageData) => {
-      // Do something with the new photo
-      
-    }, (err) => {
-     // Handle error
-     console.log("Camera issue: " + err);
-    });
-  }
-}
-```
-
-## Vanilla JavaScript
-Ionic Nativeは、ES2015 +やTypeScriptをターゲットとした一般的なJavaScriptアプリケーションでも使用できます。プラグインを使用するには、適切なパッケージからClassをimportしてその静的メソッドを使用します:
-
-```js
-import { Camera } from '@ionic-native/camera';
-
-document.addEventListener('deviceready', () => {
-  Camera.getPicture()
-    .then(data => console.log('Took a picture!', data))
-    .catch(e => console.log('Error occurred while taking a picture', e));
-});
-```
-=======
 ---
 title: Ionic Native
 ---
@@ -191,5 +13,4 @@
   </docs-card>
 </docs-cards>
 
-> These docs are for apps built with Ionic Framework 4.0.0 and greater. For older Ionic v3 projects, please [see here](/docs/v3/native).
->>>>>>> c131cfa7
+> These docs are for apps built with Ionic Framework 4.0.0 and greater. For older Ionic v3 projects, please [see here](/docs/v3/native).