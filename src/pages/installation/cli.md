--- conflicted
+++ resolved
@@ -20,7 +20,6 @@
 
 ```shell
 $ npm install -g @ionic/cli
-<<<<<<< HEAD
 ```
 
 If there was a previous installation of the Ionic CLI, it will need to be uninstalled due to a change in package name.
@@ -28,8 +27,7 @@
 ```shell
 $ npm uninstall -g ionic
 $ npm install -g @ionic/cli
-=======
->>>>>>> 805e980a
+
 ```
 
 > The `-g` option means _install globally_. When packages are installed globally, `EACCES` permission errors can occur.
