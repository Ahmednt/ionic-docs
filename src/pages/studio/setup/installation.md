---

---

# Studioのインストール

Ionic Studioの最新版のダウンロードはこちらです。 [Ionic Dashboard](https://dashboard.ionicframework.com/personal/downloads).

<<<<<<< HEAD
> 🚧 These docs are a work-in-progress. Check back frequently for updates!

## 必要環境
=======
## Prerequisites
>>>>>>> 9ed2e912

* macOS あるいは Windows 10
* [Node &amp; npm](/docs/installation/environment#node-npm) がセットアップされている必要があります。
* オプションとして、バージョン管理のために [Git](/docs/installation/environment#git) をインストール

## インストール

Ionic Studio のダウンロードリンクはIonicダッシュボードの [downloads section](https://dashboard.ionicframework.com/personal/downloads) にあります。

まずIonic Studioをダウンロードしインストーラーを実行、ウィザードに従います。 Ionic Studioには依存するツールがあり、それらは起動時にインストールやアップデートが自動的に行われます。

Ionic Studioは新しいバージョンがリリースされると自動的にアップデートされますが、上記ダウンロードリンクよりインストールしなおすことも可能です。<|MERGE_RESOLUTION|>--- conflicted
+++ resolved
@@ -6,13 +6,7 @@
 
 Ionic Studioの最新版のダウンロードはこちらです。 [Ionic Dashboard](https://dashboard.ionicframework.com/personal/downloads).
 
-<<<<<<< HEAD
-> 🚧 These docs are a work-in-progress. Check back frequently for updates!
-
-## 必要環境
-=======
-## Prerequisites
->>>>>>> 9ed2e912
+## 必要な環境
 
 * macOS あるいは Windows 10
 * [Node &amp; npm](/docs/installation/environment#node-npm) がセットアップされている必要があります。
