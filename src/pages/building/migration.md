--- conflicted
+++ resolved
@@ -17,7 +17,6 @@
 
 既存のアプリケーションをIonic 3から4に移行するときは、次の一般的なプロセスをお勧めします。
 
-<<<<<<< HEAD
 1. `blank` スターターを使用して新しいプロジェクトを作成します ([アプリ開発をはじめる](/docs/building/starting)を参照)
 1. AngularのServiceを `src/providers` から `src/app/services`にコピーする
    - サービスの`@Injectable()` デコレーターに`{ providedIn: 'root' }`を含まなければなりません。詳しくは、Angularの[プロバイダー](https://angular.jp/guide/providers)をご覧ください。
@@ -31,21 +30,6 @@
    - マークアップの変更が必要になる場合があります (移行ツールを利用することができます。[マークアップの変更](#markup-changes)をご覧ください)
 
 多くの場合、Ionic CLIを使用して新しいオブジェクトを生成してからコードをコピーするとうまくいきます。例：`ionic g service weather` は`Weather`というServiceとテストを生成します。その後、必要に応じて少し修正を加えて、コードを古いプロジェクトからコピーします。これは、適切な構造に従っていることを確認するのに役立ちます。また、ユニットテストも生成します。
-=======
-1. Generate a new project using the `blank` starter (see [Starting an App](/docs/building/starting))
-1. Copy any Angular services from `src/providers` to `src/app/services`
-   - Services should include `{ providedIn: 'root' }` in the `@Injectable()` decorator. For details, please see Angular [provider docs](https://angular.io/guide/providers).
-1. Copy the app's other root-level items (pipes, components, etc) keeping in mind that the directory structure changes from `src/components` to `src/app/components`, etc.
-1. Copy global Sass styling from `src/app/app.scss` to `src/global.scss`
-1. Copy the rest of the application, page by page or feature by feature, keeping the following items in mind:
-   - Emulated Shadow DOM is turned on by default
-   - Page/component Sass should no longer be wrapped in the page/component tag and should use Angular's [`styleUrls`](https://angular.io/api/core/Component#styleUrls) option of the `@Component` decorator
-   - RxJS has been updated from v5 to v6 (see [RxJS Changes](#rxjs-changes))
-   - Certain lifecycle hooks should be replaced by Angular's hooks (see [Lifecycle Events](#lifecycle-events))
-   - Markup changes may be required (migration tool available, see [Markup Changes](#markup-changes))
-
-In many cases, using the Ionic CLI to generate a new object and then copying the code also works very well. For example: `ionic g service weather` will create a shell `Weather` service and test. The code can then be copied from the older project with minor modifications as needed. This helps to ensure the proper structure is followed. This also generates shells for unit tests.
->>>>>>> 819f2e52
 
 ## パッケージ名の変更
 
@@ -60,11 +44,7 @@
 
 ## プロジェクト構成
 
-<<<<<<< HEAD
 Ionic 3アプリとIonic 4アプリの大きな違いの1つは、プロジェクト全体のレイアウトと構造です。v3では、Ionicアプリにはアプリの設定方法とフォルダ構造の外観に関するオリジナルのやり方がありました。v4では、サポートされている各フレームワークの推奨設定に従うように変更されました。
-=======
-One of the major changes between an Ionic 3 app and an Ionic 4 app is the overall project layout and structure. In v3, Ionic apps had a custom convention for how an app should be set up and what that folder structure should look like. In v4, this has been changed to follow the recommended setup of each supported framework.
->>>>>>> 819f2e52
 
 たとえば、アプリがAngularを使用している場合、そのプロジェクト構造はAngular CLIアプリとまったく同じになります。この変更は、対応するのはそれほど難しくありませんが、共通パターンとドキュメントの一貫性を保つのに役立ちます。
 
@@ -140,11 +120,7 @@
 
 上記の比較は、v4アプリのプロジェクト構造の例です。一般的なAngularプロジェクト開発の経験を持つ開発者にとっては、これはとてもなじみがあるはずです。
 
-<<<<<<< HEAD
 `src/`が、アプリのホームディレクトリとなっています。これには`index.html`と画像など、環境設定やアプリ固有の設定ファイルが入っています。
-=======
-There is a `src/` directory that acts as the home for the app. This includes the `index.html`, any assets, environment configuration, and any app-specific config files.
->>>>>>> 819f2e52
 
 この新しいレイアウトを利用するために、アプリを移行する時は、まずCLIを使用してベースとなる新しいプロジェクトを作成することをお勧めします。次に、新しいプロジェクトのレイアウトを使用して、アプリの機能を1つずつ移行します。Page/Componentなどを`src/app/`フォルダに移動する必要があります。
 
@@ -165,19 +141,11 @@
 
 ## ライフサイクルイベント
 
-<<<<<<< HEAD
 v4では、[Angular](https://angular.io/guide/lifecycle-hooks)が提供する一般的なイベントを利用できるようになりました。しかし、場合によっては、遷移してComponentのアニメーションが終了してから発生するイベントを使うことをお勧めします。v3から、`ionViewWillEnter`, `ionViewDidEnter`, `ionViewWillLeave`, `ionViewDidLeave`が移植されました。これらのイベントを利用してして、Ionicの独自のアニメーションシステムとアクションを調整します。
-=======
-With V4, we're now able to utilize the typical events provided by [Angular](https://angular.io/guide/lifecycle-hooks). But for certain cases, you might want to have access to the events fired when a component has finished animating during its route change. In this case, the `ionViewWillEnter`, `ionViewDidEnter`, `ionViewWillLeave`, and `ionViewDidLeave` have been ported over from V3. Use these events to coordinate actions with Ionic's own animations system.
->>>>>>> 819f2e52
 
 ルート変更中にコンポーネントのアニメーション化が完了したときに発生するイベントにアクセスすることをお勧めします。この場合には、ionViewWillEnter、ionViewDidEnter、ionViewWillLeave、およびionViewDidLeaveV3から移植されてきました。これらのイベントを使用して、Ionicのアニメーションシステムと調整します。
 
-<<<<<<< HEAD
 古いイベント`ionViewDidLoad`、`ionViewCanLeave`、`ionViewCanEnter`は削除されました。適切なAngularの選択肢を利用する必要があります。詳細については、[router-outlet docs](/docs/api/router-outlet)のドキュメントをチェックしてください。
-=======
-For more details, check out the [router-outlet docs](/docs/api/router-outlet)
->>>>>>> 819f2e52
 
 ## オーバーレイコンポーネント
 
@@ -221,15 +189,9 @@
 
 v4では、ナビゲーションが最も多くの変更がありました。`NavController`はオリジナルのものを使わずに、公式のAngular Routerと統合しました。これは、アプリケーション間で一貫したルーティング体験を提供するだけでなく、はるかに信頼性が高くなります。Angularチームのdocsサイトには、ルーターの詳細を網羅した<a href="http://angular.io/guide/router" target="_blank">excellent guide</a>があります。
 
-<<<<<<< HEAD
 ユーザーが慣れ親しんでいるプラットフォーム固有のアニメーションを提供するために、`ion-router-outlet`をAngularアプリ用に作成しました。これはAngularの場合と同様に`router-outlet`機能しますが、スタックベースのナビゲーション（tabs）とアニメーションを提供します。
 
 v4プロジェクトでのナビゲーション機能の詳細な説明は、[Angular navigation guide](/docs/angular/navigation) をご覧ください。
-=======
-To provide the platform-specific animations that users are used to, we have created `ion-router-outlet` for Angular Apps. This behaves in a similar manner to Angular's `router-outlet` but provides a stack-based navigation (tabs) and animations.
-
-For a detailed explanation in navigation works in a V4 project, check out the [Angular navigation guide](/docs/angular/navigation).
->>>>>>> 819f2e52
 
 
 ## Lazy Loading
