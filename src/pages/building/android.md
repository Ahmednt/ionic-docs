--- conflicted
+++ resolved
@@ -52,9 +52,6 @@
 
 ![Android Studio Run Button Area](/docs/assets/img/running/android-studio-run-button-area.png)
 
-<<<<<<< HEAD
-## Cordovaで実行する
-=======
 ### Live reload
 To start a live-reload server run the following command.
 
@@ -64,7 +61,6 @@
 When running on a device make sure the device and your development machine are connected to the same network.
 
 ## Running with Cordova
->>>>>>> 5cb1d878
 
 Ionic CLIは、コマンドひとつで、Ionicアプリを作成、コピーし、iOSシミュレータやデバイスにデプロイできます。　`ionic serve`のような[ライブリロード](/docs/faq/glossary#livereload) 機能を利用するために、開発用のサーバを遅延することもできます。
 
