---
title: Ionic Framework
meta:
  image: /docs/assets/img/meta/open-graph.png
  description: Ionic is the app platform for web developers. Build amazing mobile, web, and desktop apps all with one shared code base and open web standards
tableOfContents: false
demoUrl: https://ionic-docs-demo.herokuapp.com/
demoSourceUrl: https://github.com/ionic-team/docs-demo
nextText: 'Environment Setup'
nextUrl: '/docs/intro/environment'
---

Ionic Framework is an open source UI toolkit for building performant, high-quality mobile and desktop apps using web technologies — HTML, CSS, and JavaScript — with integrations for popular frameworks like <a href="/docs/angular/overview" target="_blank"> Angular</a> and <a href="/react" target="_blank">React</a>.

<<<<<<< HEAD
Learn what Ionic is all about on our <a href="/">homepage</a>, or start building by <a href="/docs/intro/cli">Installing Ionic</a> or following our <a href="/docs/intro/next#build-your-first-app">First App Tutorial</a>.
=======
Get started building by <a href="/docs/installation/cli">installing Ionic</a> or following our <a href="/docs/intro/first-app">First App Tutorial</a> to learn the main concepts.
>>>>>>> e29ab651

<docs-cards>
  <docs-card header="Installation Guide" href="/docs/intro/cli" icon="/docs/assets/icons/guide-installation-icon.svg" hover-icon="/docs/assets/icons/guide-installation-icon-hover.svg">
    <p>Step-by-step guides to setting up your system and installing the framework.</p>
  </docs-card>

  <docs-card header="UI Components" href="/docs/components" icon="/docs/assets/icons/guide-components-icon.svg" hover-icon="/docs/assets/icons/guide-components-icon-hover.svg">
    <p>Dive into Ionic Framework's beautifully designed UI component library.</p>
  </docs-card>

  <docs-card header="Native Functionality" href="/docs/native" icon="/docs/assets/icons/guide-native-icon.svg" hover-icon="/docs/assets/icons/guide-native-icon-hover.svg">
    <p>Integrate native device plugins, like Bluetooth, Maps, HealthKit, and more.</p>
  </docs-card>

  <docs-card header="Theming" href="/docs/theming/basics" icon="/docs/assets/icons/guide-theming-icon.svg" hover-icon="/docs/assets/icons/guide-theming-icon-hover.svg">
    <p>Learn to easily customize and modify your Ionic app's visual design to fit your brand.</p>
  </docs-card>
</docs-cards>

## Overview

Ionic Framework focuses on the frontend UX and UI interaction of an app — UI controls, interactions, gestures, animations. It's easy to learn, and integrates with other libraries or frameworks, such as <a href="/docs/angular/overview">Angular</a>, <a href="/docs/react/overview">React</a>, or <a href="/docs/vue/overview">Vue</a>. Alternatively, it can be used standalone without any frontend framework using a simple <a href="/docs/intro/cdn">script include</a>. If you’d like to learn more about Ionic Framework before diving in, we <a href="https://youtu.be/p3AN3igqiRc" target="_blank">created a video</a> to walk you through the basics.

### One codebase, running everywhere

Ionic is the only mobile app stack that enables web developers to build apps for all major app stores and the mobile web from a single codebase. And with <a href="/docs/theming/platform-styles">Adaptive Styling</a>, Ionic apps look and feel at home on every device.

#### A focus on performance

Ionic is built to perform and behave great on the latest mobile devices with best practices like efficient hardware accelerated transitions, and touch-optimized gestures.

#### Clean, simple, and functional design

Ionic is designed to work and display beautifully on all current mobile devices and platforms. With ready-made components, typography, and a gorgeous (yet extensible) base theme that adapts to each platform, you'll be building in style.

#### Native and Web optimized

Ionic emulates native app UI guidelines and uses native SDKs, bringing the UI standards and device features of native apps together with the full power and flexibility of the open web. Ionic uses Capacitor (or Cordova) to deploy natively, or runs in the browser as a Progressive Web App.


## Goals

### Cross-platform

Build and deploy apps that work across multiple platforms, such as native iOS, Android, desktop, and the web as a Progressive Web App - all with one code base. Write once, run anywhere.

### Web Standards-based

Ionic Framework is built on top of reliable, [standardized web technologies](/docs/reference/glossary#web-standards): HTML, CSS, and JavaScript, using
modern Web APIs such as Custom Elements and Shadow DOM. Because of this, Ionic components have a stable API, and aren't at the whim of a single platform vendor.

### Beautiful Design

Clean, simple, and functional. Ionic Framework is designed to work and display beautifully out-of-the-box across all platforms.
Start with pre-designed components, typography, interactive paradigms, and a gorgeous (yet extensible) base theme.

### Simplicity

Ionic Framework is built with simplicity in mind, so that creating Ionic apps is enjoyable, easy to learn, and accessible to just about anyone with web development skills.


## Framework Compatibility

While past releases of Ionic were tightly coupled to Angular, version 4.x of the framework was re-engineered to work as a standalone <a href="https://developer.mozilla.org/en-US/docs/Web/Web_Components" target="_blank">Web Component</a> library, with integrations for the latest JavaScript frameworks, like Angular. Ionic can be used in most frontend frameworks with success, including React and Vue, though some frameworks need a shim for full Web Component support.

### JavaScript

One of the main goals with moving Ionic Framework to <a href="https://developer.mozilla.org/en-US/docs/Web/Web_Components" target="_blank">Web Components</a> was to remove any hard requirement on a single framework to host the components. This made it possible for the core components to work standalone in a web page with just a script tag. While working with frameworks can be great for larger teams and larger apps, it is now possible to use Ionic as a standalone library in a single page even in a context like WordPress.

### Angular

Angular has always been at the center of what makes Ionic great. While the core components have been written to work as a standalone Web Component library, the `@ionic/angular` package makes integration with the Angular ecosystem a breeze. `@ionic/angular` includes all the functionality that Angular developers would expect coming from Ionic 2/3, and integrates with core Angular libraries, like the Angular router.

### React

Ionic now has official support for the popular React library. Ionic React lets React developers use their existing web skills to build apps that target iOS, Android, the web, and the desktop. With `@ionic/react`, you can use all the core Ionic components, but in a way that feels like using native React components.

### Future Support

Support for other frameworks are expected in a future release. Currently official bindings for Vue are in development, though some components just work out of the box in those frameworks.


## Ionic CLI

The official [Ionic CLI](/docs/cli), or Command Line Interface, is a tool that quickly scaffolds Ionic apps and provides a number of helpful commands to Ionic developers. In addition to installing and updating Ionic, the CLI comes with a built-in development server, build and debugging tools, and much more. If you are an [Ionic Appflow](#ionic-appflow) member, the CLI can be used to perform cloud builds and deployments, and administer your account.


## Ionic Appflow

To help build, deploy, and manage Ionic apps throughout their lifecycle, we offer a commercial service for production apps called <a href="https://ionicframework.com/appflow" target="_blank">Ionic Appflow</a>, which is <strong>separate from the open source Framework.</strong>

Appflow helps developers and teams compile native app builds and deploy live code updates to Ionic apps from a centralized dashboard. Optional paid upgrades are available for more advanced capabilities like publishing directly to app stores, workflow automation, single sign-on (SSO) and access to connected services and integrations.

Appflow requires an <a href="https://dashboard.ionicframework.com/signup" target="_blank">Ionic Account</a> and comes with a free “Hobby” plan for those interested in playing around with some of its features.


## Ecosystem

Ionic Framework is actively developed and maintained full-time by a core team, and its ecosystem is guided by an international community of developers and contributors fueling its growth and adoption. Developers and companies small and large use Ionic to build and ship amazing apps that run everywhere.

### Join the Community

There are millions of Ionic developers in over 200 countries worldwide. Here are some ways to join:

* <a href="https://forum.ionicframework.com/" target="_blank">Forum:</a> A great place for asking questions and sharing ideas.
* <a href="https://ionicworldwide.herokuapp.com/" target="_blank">Slack:</a> A lively place for devs to meet and chat in real time.
* <a href="https://twitter.com/ionicframework" target="_blank">Twitter:</a> Where we post updates and share content from the Ionic community.
* <a href="https://github.com/ionic-team/ionic" target="_blank">GitHub:</a> For reporting bugs or requesting new features, create an issue here. PRs welcome!
* <a href="https://ionicframework.com/contributors" target="_blank">Content authoring:</a> Write a technical blog or share your story with the Ionic community.


## License

Ionic Framework is a free and open source project, released under the permissable <a href="https://opensource.org/licenses/MIT" target="_blank">MIT license</a>. This means it can be used in personal or commercial projects for free. MIT is the same license used by such popular projects as jQuery and Ruby on Rails.

This documentation content (found in the <a href="https://github.com/ionic-team/ionic-docs" target="_blank">ionic-docs</a> repo) is licensed under the <a href="https://www.apache.org/licenses/LICENSE-2.0" target="_blank">Apache 2 license</a>.<|MERGE_RESOLUTION|>--- conflicted
+++ resolved
@@ -12,11 +12,7 @@
 
 Ionic Framework is an open source UI toolkit for building performant, high-quality mobile and desktop apps using web technologies — HTML, CSS, and JavaScript — with integrations for popular frameworks like <a href="/docs/angular/overview" target="_blank"> Angular</a> and <a href="/react" target="_blank">React</a>.
 
-<<<<<<< HEAD
-Learn what Ionic is all about on our <a href="/">homepage</a>, or start building by <a href="/docs/intro/cli">Installing Ionic</a> or following our <a href="/docs/intro/next#build-your-first-app">First App Tutorial</a>.
-=======
-Get started building by <a href="/docs/installation/cli">installing Ionic</a> or following our <a href="/docs/intro/first-app">First App Tutorial</a> to learn the main concepts.
->>>>>>> e29ab651
+Get started building by <a href="/docs/intro/cli">installing Ionic</a> or following our <a href="/docs/intro/next#build-your-first-app">First App Tutorial</a> to learn the main concepts.
 
 <docs-cards>
   <docs-card header="Installation Guide" href="/docs/intro/cli" icon="/docs/assets/icons/guide-installation-icon.svg" hover-icon="/docs/assets/icons/guide-installation-icon-hover.svg">
