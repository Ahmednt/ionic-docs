--- conflicted
+++ resolved
@@ -28,18 +28,13 @@
       lastUpdated
     } = page.github;
 
-<<<<<<< HEAD
-    const editHref = `https://github.com/ionic-jp/ionic-docs/edit/master/${path}`;
-    const updatedHref = `https://github.com/ionic-jp/ionic-docs/commits/master/${path}`;
-=======
     // merge and dedupe contributor data
     const contributors = Array.from(
       new Set([...page.github.contributors || [], ...page.contributors || []])
     );
 
-    const editHref = `https://github.com/ionic-team/ionic-docs/edit/master/${path}`;
-    const updatedHref = `https://github.com/ionic-team/ionic-docs/commits/master/${path}`;
->>>>>>> 529b9bc1
+    const editHref = `https://github.com/ionic-jp/ionic-docs/edit/master/${path}`;
+    const updatedHref = `https://github.com/ionic-jp/ionic-docs/commits/master/${path}`;
     const updatedText = new Date(lastUpdated).toISOString().slice(0, 10);
     const contributorHref = (contributor) => `${updatedHref}?author=${contributor}`;
 
