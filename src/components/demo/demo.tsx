--- conflicted
+++ resolved
@@ -1,8 +1,4 @@
-<<<<<<< HEAD
-import { Component, Event, EventEmitter, Listen, Prop, State } from '@stencil/core';
-=======
 import { Component, Listen, Prop, State, h } from '@stencil/core';
->>>>>>> 0b2edf1e
 
 @Component({
   tag: 'docs-demo',
@@ -12,7 +8,6 @@
   @Prop() url: string;
   @Prop() source: string;
   @State() ionicMode = 'ios';
-  @Event() demoModeChange: EventEmitter;
 
   iframe: HTMLIFrameElement;
   iframeLoaded = false;
@@ -32,7 +27,6 @@
   }
 
   onIframeLoad = () => {
-    this.demoModeChange.emit({ mode: this.ionicMode });
     this.messageQueue.forEach(this.postMessage.bind(this));
     this.messageQueue = [];
     this.iframeLoaded = true;
