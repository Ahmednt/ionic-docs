--- conflicted
+++ resolved
@@ -55,27 +55,10 @@
         <a href="#installation">インストール</a>
       </h2>
       <p>
-<<<<<<< HEAD
-        <a href="https://ionicframework.com/enterprise-edition">
-        Ionic Enterprise Edition</a>のプラグインを利用する場合は、
-        通常のバージョンでスコープ指定されたプラグインに問題がある可能性があるため、
-        Ionic Enterprise Cordova CLIを使用していることを確認する必要があります。
+        最初に（一度限りの） <stencil-route-link url="/docs/enterprise/setup">セットアップ手順を実行したら</stencil-route-link>,
+        プラグインをインストールします。
       </p>
       <command-line>
-        <command-prompt>{'npm uninstall -g cordova'}</command-prompt>
-        <command-prompt>{'npm install -g @ionic-enterprise/cordova'}</command-prompt>
-      </command-line>
-      <p>
-        Ionic Enterprise Cordova CLIをインストールしたら、プラグインをインストールできます。
-      </p>
-      <command-line>
-        <command-prompt>{`ionic enterprise register --key=YOURPRODUCTKEY`}</command-prompt>
-=======
-        After following the one-time <stencil-route-link url="/docs/enterprise/setup">setup steps</stencil-route-link>,
-        simply install the plugin:
-      </p>
-      <command-line>
->>>>>>> c90ec73b
         <command-prompt>{`ionic cordova plugin add @ionic-enterprise/${pluginId} ${variables}`}</command-prompt>
       </command-line>
     </section>
