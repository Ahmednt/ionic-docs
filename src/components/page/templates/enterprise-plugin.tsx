import { h } from '@stencil/core';
import { toHypertext } from '../to-hypertext';

export default (props) => {
  const { page } = props;
  const headings = [...page.headings];

  const pluginId = page.path.split('/')[3];
  const otherVersions = page.otherVersions || [];

<<<<<<< HEAD
  const installation = renderInstallation(pluginId, variables);

  if (installation) {
    headings.unshift({
      text: 'インストール',
      href: '#installation'
    });
  }
=======
  headings.unshift({
    text: 'Installation',
    href: '#installation'
  });
>>>>>>> 67934710

  return (
    <article>
      <h1>{ page.title }</h1>
      <h4>v{page.version}</h4>
      <docs-table-of-contents links={headings.concat([{ 'href': '#previous-versions', text: 'Other Versions' }])} basepath={page.path}/>

      <section class="markdown-content">
        {toHypertext(h, page.body)}
      </section>
      <section id="previous-versions">
      <h2>Other Versions</h2>
      <ul>
      <li><stencil-route-link url={`/docs/enterprise/${pluginId}`}>Latest</stencil-route-link></li>
      {otherVersions.filter(v => v !== page.minor).map(version => (
        <li><stencil-route-link url={`/docs/enterprise/${pluginId}/${version}/${pluginId}`}>{version}</stencil-route-link></li>
      ))}
    </ul>
      </section>
    </article>
  );
<<<<<<< HEAD
};

const renderInstallation = (pluginId: string, variables?: string) => {
  if (!pluginId) {
    return null;
  }

  return (
    <section>
      <h2 id="installation">
        <a href="#installation">インストール</a>
      </h2>
      <p>
        最初に（一度限りの） <stencil-route-link url="/docs/enterprise/setup">セットアップ手順を実行したら</stencil-route-link>,
        プラグインをインストールします。
      </p>
      <strong>Cordova:</strong>
      <command-line>
        <command-prompt>{`ionic cordova plugin add @ionic-enterprise/${pluginId} ${variables}`}</command-prompt>
      </command-line>
      <strong>Capacitor:</strong>
      <command-line>
        <command-prompt>{`npm install @ionic-enterprise/${pluginId} ${variables}`}</command-prompt>
        <command-prompt>npx cap sync</command-prompt>
      </command-line>
    </section>
  );
=======
>>>>>>> 67934710
};<|MERGE_RESOLUTION|>--- conflicted
+++ resolved
@@ -8,21 +8,10 @@
   const pluginId = page.path.split('/')[3];
   const otherVersions = page.otherVersions || [];
 
-<<<<<<< HEAD
-  const installation = renderInstallation(pluginId, variables);
-
-  if (installation) {
-    headings.unshift({
-      text: 'インストール',
-      href: '#installation'
-    });
-  }
-=======
   headings.unshift({
-    text: 'Installation',
+    text: 'インストール',
     href: '#installation'
   });
->>>>>>> 67934710
 
   return (
     <article>
@@ -44,34 +33,4 @@
       </section>
     </article>
   );
-<<<<<<< HEAD
-};
-
-const renderInstallation = (pluginId: string, variables?: string) => {
-  if (!pluginId) {
-    return null;
-  }
-
-  return (
-    <section>
-      <h2 id="installation">
-        <a href="#installation">インストール</a>
-      </h2>
-      <p>
-        最初に（一度限りの） <stencil-route-link url="/docs/enterprise/setup">セットアップ手順を実行したら</stencil-route-link>,
-        プラグインをインストールします。
-      </p>
-      <strong>Cordova:</strong>
-      <command-line>
-        <command-prompt>{`ionic cordova plugin add @ionic-enterprise/${pluginId} ${variables}`}</command-prompt>
-      </command-line>
-      <strong>Capacitor:</strong>
-      <command-line>
-        <command-prompt>{`npm install @ionic-enterprise/${pluginId} ${variables}`}</command-prompt>
-        <command-prompt>npx cap sync</command-prompt>
-      </command-line>
-    </section>
-  );
-=======
->>>>>>> 67934710
 };