import { h } from '@stencil/core';

import commands from '../data/cli-commands.json';

export default () => <docs-nav items={items}/>;

const items = {
<<<<<<< HEAD
  'CLIドキュメンテーション': {
    '概要': '/docs/cli',
    '設定': '/docs/cli/configuration',
    'Proxyの利用': '/docs/cli/using-a-proxy',
    '変更履歴': 'https://github.com/ionic-team/ionic-cli/blob/master/packages/ionic/CHANGELOG.md'
  },
  'コマンドリファレンス': Object.entries(commands).sort()
=======
  'menu-cli': {
    'menu-cli-overview': '/docs/cli',
    'menu-cli-configuration': '/docs/cli/configuration',
    'menu-cli-using-a-proxy': '/docs/cli/using-a-proxy',
    'menu-cli-changelog': 'https://github.com/ionic-team/ionic-cli/blob/master/packages/ionic/CHANGELOG.md'
  },
  'menu-cli-commands': Object.entries(commands).sort()
>>>>>>> 73f2f25a
};<|MERGE_RESOLUTION|>--- conflicted
+++ resolved
@@ -5,15 +5,6 @@
 export default () => <docs-nav items={items}/>;
 
 const items = {
-<<<<<<< HEAD
-  'CLIドキュメンテーション': {
-    '概要': '/docs/cli',
-    '設定': '/docs/cli/configuration',
-    'Proxyの利用': '/docs/cli/using-a-proxy',
-    '変更履歴': 'https://github.com/ionic-team/ionic-cli/blob/master/packages/ionic/CHANGELOG.md'
-  },
-  'コマンドリファレンス': Object.entries(commands).sort()
-=======
   'menu-cli': {
     'menu-cli-overview': '/docs/cli',
     'menu-cli-configuration': '/docs/cli/configuration',
@@ -21,5 +12,4 @@
     'menu-cli-changelog': 'https://github.com/ionic-team/ionic-cli/blob/master/packages/ionic/CHANGELOG.md'
   },
   'menu-cli-commands': Object.entries(commands).sort()
->>>>>>> 73f2f25a
 };