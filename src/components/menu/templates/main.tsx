--- conflicted
+++ resolved
@@ -41,14 +41,10 @@
     'カラージェネレーター': '/docs/theming/color-generator',
     '高度なカスタマイズ': '/docs/theming/advanced',
   },
-<<<<<<< HEAD
-  'ナビゲーション': {
-=======
   'Life Cycle': {
     'Angular': '/docs/lifecycle/angular'
   },
-  'Navigation': {
->>>>>>> b04c12cd
+  'ナビゲーション': {
     'Angular': '/docs/navigation/angular'
   },
   'Utilities': {
