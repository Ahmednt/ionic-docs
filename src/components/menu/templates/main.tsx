--- conflicted
+++ resolved
@@ -31,12 +31,8 @@
   'レイアウト': {
     '構造': '/docs/layout/structure',
     'Responsive Grid': '/docs/layout/grid',
-<<<<<<< HEAD
+    'Global Stylesheets': '/docs/layout/global-stylesheets',
     'CSSユーティリティ': '/docs/layout/css-utilities',
-=======
-    'Global Stylesheets': '/docs/layout/global-stylesheets',
-    'CSS Utilities': '/docs/layout/css-utilities',
->>>>>>> e19a6527
   },
   'テーマのカスタマイズ': {
     'テーマの基本': '/docs/theming/basics',
