--- conflicted
+++ resolved
@@ -60,19 +60,11 @@
     'Lifecycle': '/docs/react/lifecycle',
     'Navigation/Routing': '/docs/react/navigation'
   },
-<<<<<<< HEAD
-  'Life Cycle': {
-    'Angular': '/docs/lifecycle/angular'
-  },
-  'Navigation': {
-    'Angular': '/docs/navigation/angular'
-=======
   'Vue': {
     'Overview': '/docs/vue/overview',
     'Build Your First App': '/docs/vue/your-first-app',
     'Lifecycle': '/docs/vue/lifecycle',
     'Navigation/Routing': '/docs/vue/navigation'
->>>>>>> fe9d679a
   },
   'Utilities': {
     'Config': '/docs/utilities/config',
