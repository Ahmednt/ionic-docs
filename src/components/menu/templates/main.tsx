export default () => <docs-nav items={items}/>;

const items = {
<<<<<<< HEAD
  '紹介': {
    'Ionic Frameworkとは': '/docs/intro',
    'コアコンセプト': '/docs/intro/concepts',
    'Build your First App': '/docs/developer-resources/guides/first-app-v4/intro',
    'ブラウザサポート': '/docs/intro/browser-support',
    'バージョニング': '/docs/intro/versioning',
    'リリースノート': '/docs/release-notes',
    'サポート': '/docs/intro/support'
=======
  'Introduction': {
    'What is Ionic Framework?': '/docs/intro',
    'Core Concepts': '/docs/intro/concepts',
    'Build your First App': '/docs/angular/your-first-app',
    'Browser Support': '/docs/intro/browser-support',
    'Versioning': '/docs/intro/versioning',
    'Release Notes': '/docs/release-notes',
    'Support': '/docs/intro/support'
>>>>>>> 5d21c1fa
  },
  'インストール': {
    'CLIのインストール': '/docs/installation/cli',
    'PackagesとCDN': '/docs/installation/cdn',
    '環境設定': '/docs/installation/environment',
    'iOSセットアップ': '/docs/installation/ios',
    'Androidセットアップ': '/docs/installation/android',
  },
  '構築方法': {
    'はじめ方': '/docs/building/starting',
    'アプリ開発の基本': '/docs/building/scaffolding',
    'v4への移行': '/docs/building/migration',
    'クロスプラットフォーム': '/docs/building/cross-platform',
    'アプリ開発の概要': '/docs/building/running',
    'iOSでの開発': '/docs/building/ios',
    'Androidでの開発': '/docs/building/android',
    'Testing': '/docs/building/testing',
    'Contributing': '/docs/building/contributing',
    'Web View': '/docs/building/webview',
    'Ionic Storage': '/docs/building/storage'
  },
  'レイアウト': {
    '構造': '/docs/layout/structure',
    'Responsive Grid': '/docs/layout/grid',
    'グローバルスタイルシート': '/docs/layout/global-stylesheets',
    'CSSユーティリティ': '/docs/layout/css-utilities',
  },
  'テーマのカスタマイズ': {
    'テーマの基本': '/docs/theming/basics',
    'プラットフォームの外観': '/docs/theming/platform-styles',
    'CSS変数': '/docs/theming/css-variables',
    'カラージェネレーター': '/docs/theming/color-generator',
    '高度なカスタマイズ': '/docs/theming/advanced',
  },
<<<<<<< HEAD
  'ライフサイクル': {
    'Angular': '/docs/lifecycle/angular'
  },
  'ナビゲーション': {
    'Angular': '/docs/navigation/angular'
=======
  'Angular': {
    'Overview': '/docs/angular/overview',
    'Build Your First App': '/docs/angular/your-first-app',
    'Lifecycle': '/docs/angular/lifecycle',
    'Navigation/Routing': '/docs/angular/navigation',
    'Performance': '/docs/angular/performance'
  },
  'React': {
    'Overview': '/docs/react/overview',
    'Build Your First App': '/docs/react/your-first-app',
    'Lifecycle': '/docs/react/lifecycle',
    'Navigation/Routing': '/docs/react/navigation'
  },
  'Vue': {
    'Overview': '/docs/vue/overview',
    'Build Your First App': '/docs/vue/your-first-app',
    'Lifecycle': '/docs/vue/lifecycle',
    'Navigation/Routing': '/docs/vue/navigation'
>>>>>>> 5d21c1fa
  },
  'ユーティリティ': {
    'Config': '/docs/utilities/config',
    'Platform': '/docs/utilities/platform'
  },
  '公開': {
    'Progressive Web App': '/docs/publishing/progressive-web-app',
    'iOS App Store': '/docs/publishing/app-store',
    'Android Play Store': '/docs/publishing/play-store',
    'Electron Desktop App': '/docs/publishing/desktop-app'
  },
  'よくある質問': {
    'Glossary': '/docs/faq/glossary',
    'Build Errors': '/docs/faq/build',
    'ランタイムエラー': '/docs/faq/runtime',
    'ネイティブエラー': '/docs/faq/native',
    'CORS Errors': '/docs/faq/cors',
    'Security': '/docs/faq/security',
    '開発者向けのヒント': '/docs/faq/tips',
    '変更履歴': 'https://github.com/ionic-team/ionic/blob/master/CHANGELOG.md'
  },
  'リソース': {
    'Books': '/docs/developer-resources/books',
    'Courses': '/docs/developer-resources/courses',
    'Guides': '/docs/developer-resources/guides',
    'Posts': '/docs/developer-resources/posts',
    'ツール': '/docs/developer-resources/tools',
    'ビデオ': '/docs/developer-resources/videos'
  }
};<|MERGE_RESOLUTION|>--- conflicted
+++ resolved
@@ -1,25 +1,14 @@
 export default () => <docs-nav items={items}/>;
 
 const items = {
-<<<<<<< HEAD
   '紹介': {
     'Ionic Frameworkとは': '/docs/intro',
     'コアコンセプト': '/docs/intro/concepts',
-    'Build your First App': '/docs/developer-resources/guides/first-app-v4/intro',
+    'Build your First App': '/docs/angular/your-first-app',
     'ブラウザサポート': '/docs/intro/browser-support',
     'バージョニング': '/docs/intro/versioning',
     'リリースノート': '/docs/release-notes',
     'サポート': '/docs/intro/support'
-=======
-  'Introduction': {
-    'What is Ionic Framework?': '/docs/intro',
-    'Core Concepts': '/docs/intro/concepts',
-    'Build your First App': '/docs/angular/your-first-app',
-    'Browser Support': '/docs/intro/browser-support',
-    'Versioning': '/docs/intro/versioning',
-    'Release Notes': '/docs/release-notes',
-    'Support': '/docs/intro/support'
->>>>>>> 5d21c1fa
   },
   'インストール': {
     'CLIのインストール': '/docs/installation/cli',
@@ -54,13 +43,6 @@
     'カラージェネレーター': '/docs/theming/color-generator',
     '高度なカスタマイズ': '/docs/theming/advanced',
   },
-<<<<<<< HEAD
-  'ライフサイクル': {
-    'Angular': '/docs/lifecycle/angular'
-  },
-  'ナビゲーション': {
-    'Angular': '/docs/navigation/angular'
-=======
   'Angular': {
     'Overview': '/docs/angular/overview',
     'Build Your First App': '/docs/angular/your-first-app',
@@ -79,7 +61,6 @@
     'Build Your First App': '/docs/vue/your-first-app',
     'Lifecycle': '/docs/vue/lifecycle',
     'Navigation/Routing': '/docs/vue/navigation'
->>>>>>> 5d21c1fa
   },
   'ユーティリティ': {
     'Config': '/docs/utilities/config',
