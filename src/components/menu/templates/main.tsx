--- conflicted
+++ resolved
@@ -1,24 +1,14 @@
 export default () => <docs-nav items={items}/>;
 
 const items = {
-<<<<<<< HEAD
   '紹介': {
     'Ionic Frameworkとは': '/docs/intro',
     'コアコンセプト': '/docs/intro/concepts',
+    'Build your First App': '/docs/developer-resources/guides/first-app-v4/intro',
     'ブラウザサポート': '/docs/intro/browser-support',
     'バージョニング': '/docs/intro/versioning',
     'リリースノート': '/docs/release-notes',
     'サポート': '/docs/intro/support'
-=======
-  'Introduction': {
-    'What is Ionic Framework?': '/docs/intro',
-    'Core Concepts': '/docs/intro/concepts',
-    'Build your First App': '/docs/developer-resources/guides/first-app-v4/intro',
-    'Browser Support': '/docs/intro/browser-support',
-    'Versioning': '/docs/intro/versioning',
-    'Release Notes': '/docs/release-notes',
-    'Support': '/docs/intro/support'
->>>>>>> 91611ff1
   },
   'インストール': {
     'CLIのインストール': '/docs/installation/cli',
