import { h } from '@stencil/core';

export default () => <docs-nav items={items}/>;

const items = {
  '紹介': {
    'Ionic Frameworkとは': '/docs/intro',
    'コアコンセプト': '/docs/intro/concepts',
    '初めてのアプリ構築': '/docs/angular/your-first-app',
    'ブラウザサポート': '/docs/intro/browser-support',
    'バージョニング': '/docs/intro/versioning',
    'リリースノート': '/docs/release-notes',
    'サポート': '/docs/intro/support'
  },
  'インストール': {
    'CLIのインストール': '/docs/installation/cli',
    'PackagesとCDN': '/docs/installation/cdn',
    '環境設定': '/docs/installation/environment',
    'iOSセットアップ': '/docs/installation/ios',
    'Androidセットアップ': '/docs/installation/android',
  },
  '構築方法': {
    'はじめ方': '/docs/building/starting',
    'アプリ開発の基本': '/docs/building/scaffolding',
    'v4への移行': '/docs/building/migration',
    'クロスプラットフォーム': '/docs/building/cross-platform',
    'アプリ開発の概要': '/docs/building/running',
    'iOSでの開発': '/docs/building/ios',
    'Androidでの開発': '/docs/building/android',
    'テスト': '/docs/building/testing',
    'Contributing': '/docs/building/contributing',
    'Web View': '/docs/building/webview',
    'Ionic Storage': '/docs/building/storage'
  },
  'レイアウト': {
    '構造': '/docs/layout/structure',
    'Responsive Grid': '/docs/layout/grid',
    'グローバルスタイルシート': '/docs/layout/global-stylesheets',
    'CSSユーティリティ': '/docs/layout/css-utilities',
  },
  'テーマのカスタマイズ': {
    'テーマの基本': '/docs/theming/basics',
    'プラットフォームの外観': '/docs/theming/platform-styles',
    'CSS変数': '/docs/theming/css-variables',
    '配色': '/docs/theming/colors',
    'テーマ': '/docs/theming/themes',
    '高度なカスタマイズ': '/docs/theming/advanced',
    'カラージェネレーター 🎨': '/docs/theming/color-generator'
  },
  'Angular': {
    '概要': '/docs/angular/overview',
    '初めてのアプリ構築': '/docs/angular/your-first-app',
    'ライフサイクル': '/docs/angular/lifecycle',
    'ナビゲーション': '/docs/angular/navigation',
    'Performance': '/docs/angular/performance'
  },
  'React': {
    '概要': '/docs/react/overview',
    'Build Your First App': '/docs/react/your-first-app',
    'ライフサイクル': '/docs/react/lifecycle',
    'ナビゲーション': '/docs/react/navigation',
    'Config': '/docs/react/config',
    'Platform Utils': '/docs/react/platform'
  },
<<<<<<< HEAD
  'Vue': {
    '概要': '/docs/vue/overview',
=======
  'Vue (Beta)': {
    'Overview': '/docs/vue/overview',
>>>>>>> 5122dadf
    'Build Your First App': '/docs/vue/your-first-app',
    'ライフサイクル': '/docs/vue/lifecycle',
    'ナビゲーション': '/docs/vue/navigation'
  },
  'ユーティリティ': {
    'Config': '/docs/utilities/config',
    'Platform': '/docs/utilities/platform'
  },
  '公開': {
    'Progressive Web App': '/docs/publishing/progressive-web-app',
    'iOS App Store': '/docs/publishing/app-store',
    'Android Play Store': '/docs/publishing/play-store',
    'Electron Desktop App': '/docs/publishing/desktop-app'
  },
  'よくある質問': {
    '用語集': '/docs/faq/glossary',
    'ビルドエラー': '/docs/faq/build',
    'ランタイムエラー': '/docs/faq/runtime',
    'ネイティブエラー': '/docs/faq/native',
    'CORS Errors': '/docs/faq/cors',
    'Security': '/docs/faq/security',
    '開発者向けのヒント': '/docs/faq/tips',
    '変更履歴': 'https://github.com/ionic-team/ionic/blob/master/CHANGELOG.md'
  },
  'リソース': {
    'Books': '/docs/developer-resources/books',
    'Courses': '/docs/developer-resources/courses',
    'Guides': '/docs/developer-resources/guides',
    'Posts': '/docs/developer-resources/posts',
    'ツール': '/docs/developer-resources/tools',
    'ビデオ': '/docs/developer-resources/videos'
  }
};<|MERGE_RESOLUTION|>--- conflicted
+++ resolved
@@ -62,13 +62,8 @@
     'Config': '/docs/react/config',
     'Platform Utils': '/docs/react/platform'
   },
-<<<<<<< HEAD
-  'Vue': {
+  'Vue (Beta)': {
     '概要': '/docs/vue/overview',
-=======
-  'Vue (Beta)': {
-    'Overview': '/docs/vue/overview',
->>>>>>> 5122dadf
     'Build Your First App': '/docs/vue/your-first-app',
     'ライフサイクル': '/docs/vue/lifecycle',
     'ナビゲーション': '/docs/vue/navigation'
