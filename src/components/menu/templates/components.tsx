--- conflicted
+++ resolved
@@ -169,12 +169,8 @@
     'ion-buttons': '/docs/api/buttons',
     'ion-back-button': '/docs/api/back-button'
   },
-<<<<<<< HEAD
   'menu-api-typography': {
     'ion-anchor': '/docs/api/anchor',
-=======
-  'Typography': {
->>>>>>> 7f8a42ca
     'ion-text': '/docs/api/text'
   },
   'menu-api-resources': {
