--- conflicted
+++ resolved
@@ -3,16 +3,10 @@
 export default () => <docs-nav items={ items } />;
 
 const items = {
-<<<<<<< HEAD
   'menu-native-ce': '/docs/native/overview',
   'menu-native-ee': '/docs/enterprise',
   'menu-enterprise-authentication-security': {
-=======
-  'Community Edition': '/docs/native/overview',
-  'Enterprise Edition': '/docs/enterprise',
-  'Authentication & Security': {
     'Auth Connect': '/docs/enterprise/auth-connect',
->>>>>>> 7f8a42ca
     'Identity Vault': '/docs/enterprise/identity-vault',
   },
   'menu-enterprise-common-device-features': {
@@ -42,7 +36,6 @@
     'Active Directory': 'https://ionicframework.com/integrations/ms-activedirectory-ms-adal',
     'mParticle': '/docs/enterprise/mparticle',
   },
-<<<<<<< HEAD
   'menu-enterprise-inter-app-communication': {
     'Email Composer': '/docs/enterprise/email-composer',
   },
@@ -60,9 +53,6 @@
     'Badge': '/docs/enterprise/badge',
   },
   'menu-enterprise-offline-data': {
-=======
-  'Offline & Data': {
->>>>>>> 7f8a42ca
     'Couchbase Lite': 'https://ionicframework.com/integrations/couchbase-lite',
     'Offline Support': 'https://ionicframework.com/integrations/couchbase-lite',
   },
