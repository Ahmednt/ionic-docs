--- conflicted
+++ resolved
@@ -3,9 +3,8 @@
 export default () => <docs-nav items={ items } />;
 
 const items = {
-<<<<<<< HEAD
-  'menu-native-ce': '/docs/native/overview',
-  'menu-native-ee': '/docs/enterprise',
+  'menu-native-paid': '/docs/native/overview',
+  'menu-native-community': '/docs/enterprise',
   'menu-enterprise-getting-started': {
     'Quickstart': '/docs/quickstart',
     'Installation': 'temp'
@@ -13,10 +12,6 @@
   'menu-enterprise-guides': {
     'Auth Connect: Configurations': '/docs/'
   },
-=======
-  'menu-native-paid': '/docs/enterprise',
-  'menu-native-community': '/docs/native/overview',
->>>>>>> fabb0ab6
   'menu-enterprise-authentication-security': {
     'Auth Connect': '/docs/enterprise/auth-connect',
     'Identity Vault': '/docs/enterprise/identity-vault',
