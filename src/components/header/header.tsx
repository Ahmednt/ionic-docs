import { Component, Listen, Prop, State, h } from '@stencil/core';
import { Book, Checkmark, Logo, Translation } from '../../icons';
import { l10n } from '../../l10n';

@Component({
  tag: 'docs-header',
  styleUrl: 'header.css'
})
export class DocsHeader {
  @State() hidden = false;
  private frameRequested = false;
  private prevScroll = 0;

  @Prop() onToggleClick: (e: Event) => void;

  @Listen('scroll', { target: 'window' })
  handleScroll() {
    if (!this.frameRequested) {
      requestAnimationFrame(() => {
        const { scrollY } = window;
        this.hidden = scrollY > 60 && scrollY > this.prevScroll;
        this.prevScroll = scrollY;
        this.frameRequested = false;
      });
      this.frameRequested = true;
    }
  }

  hostData() {
    return {
      class: { hidden: this.hidden }
    };
  }

  renderMenu(section: 'Framework' | 'Appflow' | 'Studio') {
    return [
      <docs-dropdown label={section}>
        <section>
          <stencil-route-link url="/docs/">Framework {section === 'Framework' ? <Checkmark/> : null}</stencil-route-link>
          <stencil-route-link url="/docs/appflow">Appflow {section === 'Appflow' ? <Checkmark/> : null}</stencil-route-link>
          <stencil-route-link url="/docs/studio">Studio {section === 'Studio' ? <Checkmark/> : null}</stencil-route-link>
        </section>
        {section === 'Framework' ? <section>
          <a href="https://ionicframework.com/docs/v3">Framework v3</a>
          <a href="https://stenciljs.com">Stencil</a>
          <a href="https://capacitor.ionicframework.com">Capacitor</a>
        </section> : null}
      </docs-dropdown>,
      section === 'Framework' ? <div class="SectionNav-tabs">
        <stencil-route-link url="/docs/" urlMatch={[/^\/docs(?!\/(api|components|cli|native|enterprise)).*$/]}>Guide</stencil-route-link>
        <stencil-route-link url="/docs/components" urlMatch={['/docs/api', '/docs/components']}>Components</stencil-route-link>
        <stencil-route-link url="/docs/cli">CLI</stencil-route-link>
        <stencil-route-link url="/docs/native" urlMatch={['/docs/native', '/docs/enterprise']}>Native</stencil-route-link>
      </div> : null,
    ];
  }

  render() {
    const { getString } = l10n;
    return (
      <header>
        <docs-menu-toggle onClick={this.onToggleClick}/>

        <stencil-route-link url="/docs/">
          <Logo class="HeaderLogo"/>
        </stencil-route-link>

        <nav class="SectionNav">
          <stencil-route-switch>
<<<<<<< HEAD
            <stencil-route url="/docs/:lang([a-z]{2})?/appflow">
              <docs-dropdown label="Appflow">
                <section>
                  <stencil-route-link url="/docs/" urlMatch={/^\/docs\/(?!(appflow)).*$/}>{getString('brand-framework')}</stencil-route-link>
                  <stencil-route-link url="/docs/appflow">{getString('brand-appflow')} <Checkmark/></stencil-route-link>
                </section>
                <section>
                  <a href="https://ionicframework.com/docs/v3">Framework v3</a>
                  <a href="https://stenciljs.com">Stencil</a>
                  <a href="https://capacitor.ionicframework.com">Capacitor</a>
                </section>
              </docs-dropdown>
            </stencil-route>
            <stencil-route>
              <docs-dropdown label="Framework">
                <section>
                  <stencil-route-link url="/docs/" urlMatch={/^\/docs\/(?!(appflow)).*$/}>{getString('brand-framework')} <Checkmark/></stencil-route-link>
                  <stencil-route-link url="/docs/appflow">{getString('brand-appflow')}</stencil-route-link>
                </section>
                <section>
                  <a href="https://ionicframework.com/docs/v3">Framework v3</a>
                  <a href="https://stenciljs.com">Stencil</a>
                  <a href="https://capacitor.ionicframework.com">Capacitor</a>
                </section>
              </docs-dropdown>
              <div class="SectionNav-tabs">
                <stencil-route-link url="/docs/" urlMatch={[/^\/docs(?!\/(api|components|cli|native|enterprise)).*$/]}>{getString('header-guide')}</stencil-route-link>
                <stencil-route-link url="/docs/components" urlMatch={['/docs/api', '/docs/components']}>{getString('header-components')}</stencil-route-link>
                <stencil-route-link url="/docs/cli">{getString('header-cli')}</stencil-route-link>
                <stencil-route-link url="/docs/native" urlMatch={['/docs/native', '/docs/enterprise']}>{getString('header-native')}</stencil-route-link>
              </div>
=======
            <stencil-route url="/docs/appflow">
              {this.renderMenu('Appflow')}
            </stencil-route>
            <stencil-route url="/docs/studio">
              {this.renderMenu('Studio')}
            </stencil-route>
            <stencil-route>
              {this.renderMenu('Framework')}
>>>>>>> 7f8a42ca
            </stencil-route>
          </stencil-route-switch>
        </nav>

        <nav class="UtilNav">
          <ionic-search>
            <div class="Search__Defaults">
              <div class="Search__Defaults__Section">
                <h4>Getting Started</h4>
                <ul>
                  <li><a href="/docs/installation/cli"><Book/><strong>Installation Guide</strong> | Installation</a></li>
                  <li><a href="/docs/building/running"><Book/><strong>Running an App</strong> | Building</a></li>
                  <li><a href="/docs/layout/structure"><Book/><strong>App Structure</strong> | Layout</a></li>
                  <li><a href="/docs/theming/basics"><Book/><strong>Theming Basics</strong> | Theming</a></li>
                </ul>
              </div>
              <div class="Search__Defaults__Section">
                <h4>Common topics</h4>
                <ul>
                  <li><a href="/docs/building/testing"><Book/><strong>Testing</strong> | Building</a></li>
                  <li><a href="/docs/building/cross-platform#storage"><Book/><strong>Storage</strong> | Building</a></li>
                  <li><a href="/docs/lifecycle/angular"><Book/><strong>Life Cycle Events</strong> | Angular</a></li>
                  <li><a href="/docs/navigation/angular"><Book/><strong>Navigation</strong> | Angular</a></li>
                </ul>
              </div>
              <div class="Search__Defaults__Section">
                <h4>UI Components</h4>
                <ul>
                  <li><a href="/docs/api/button"><Book/><strong>ion-button</strong> | Buttons</a></li>
                  <li><a href="/docs/api/card"><Book/><strong>ion-card</strong> | Cards</a></li>
                  <li><a href="/docs/api/loading"><Book/><strong>ion-loading</strong> | Progress Indicators</a></li>
                  <li><a href="/docs/api/tabs"><Book/><strong>ion-tabs</strong> | Tabs</a></li>
                </ul>
              </div>
              <div class="Search__Defaults__Section">
                <h4>Native</h4>
                <ul>
                  <li><a href="/docs/enterprise/camera"><Book/><strong>Camera</strong> | Native EE</a></li>
                  <li><a href="/docs/enterprise/identity-vault"><Book/><strong>Identity Vault</strong> | Native EE</a></li>
                  <li><a href="/docs/native/firebase"><Book/><strong>Firebase</strong> | Native CE</a></li>
                  <li><a href="/docs/native/barcode-scanner"><Book/><strong>Barcode Scanner</strong> | Native CE</a></li>
                </ul>
              </div>
            </div>
          </ionic-search>
          <docs-dropdown label={getString('header-community')} align="right">
            <section>
              <a href="https://ionicframework.com/community" target="_blank">Community Hub</a>
            </section>
            <section>
              <a href="https://forum.ionicframework.com/" target="_blank">Forum</a>
              <a href="http://ionicworldwide.herokuapp.com/" target="_blank">Slack</a>
              <a href="https://spectrum.chat/ionic" target="_blank">Spectrum</a>
              <a href="https://www.meetup.com/topics/ionic-framework/" target="_blank">Meetups</a>
            </section>
            <section>
              <a href="https://blog.ionicframework.com/" target="_blank">Blog</a>
              <a href="https://twitter.com/ionicframework" target="_blank">Twitter</a>
              <a href="https://shop.ionicframework.com/" target="_blank">Swag</a>
            </section>
          </docs-dropdown>
          <docs-dropdown label={getString('header-support')} align="right">
            <section>
              <a href="https://ionicframework.com/support" target="_blank">Help Center</a>
            </section>
            <section>
              <a href="https://ionic.zendesk.com/" target="_blank">Customer Support</a>
              <a href="https://ionicframework.com/advisory" target="_blank">Enterprise Advisory</a>
            </section>
          </docs-dropdown>
          <docs-dropdown icon={Translation} align="right">
            <section>
              <a href="/docs/" class="link-active">
                English
                <svg viewBox="0 0 512 512" width="14">
                  <path d="M186.301 339.893L96 249.461l-32 30.507L186.301 402 448 140.506 416 110z"></path>
                </svg>
              </a>
              <a href="/docs/ja" target="_blank">日本語</a>
            </section>
            <section>
              <a href="https://ionicframework.com/translate" target="_blank">Translate</a>
            </section>
          </docs-dropdown>
          <a href="https://github.com/ionic-team/ionic" target="_blank"><ion-icon name="logo-github"></ion-icon></a>
          <a href="https://twitter.com/ionicframework" target="_blank"><ion-icon name="logo-twitter"></ion-icon></a>
        </nav>
      </header>
    );
  }
}<|MERGE_RESOLUTION|>--- conflicted
+++ resolved
@@ -67,39 +67,6 @@
 
         <nav class="SectionNav">
           <stencil-route-switch>
-<<<<<<< HEAD
-            <stencil-route url="/docs/:lang([a-z]{2})?/appflow">
-              <docs-dropdown label="Appflow">
-                <section>
-                  <stencil-route-link url="/docs/" urlMatch={/^\/docs\/(?!(appflow)).*$/}>{getString('brand-framework')}</stencil-route-link>
-                  <stencil-route-link url="/docs/appflow">{getString('brand-appflow')} <Checkmark/></stencil-route-link>
-                </section>
-                <section>
-                  <a href="https://ionicframework.com/docs/v3">Framework v3</a>
-                  <a href="https://stenciljs.com">Stencil</a>
-                  <a href="https://capacitor.ionicframework.com">Capacitor</a>
-                </section>
-              </docs-dropdown>
-            </stencil-route>
-            <stencil-route>
-              <docs-dropdown label="Framework">
-                <section>
-                  <stencil-route-link url="/docs/" urlMatch={/^\/docs\/(?!(appflow)).*$/}>{getString('brand-framework')} <Checkmark/></stencil-route-link>
-                  <stencil-route-link url="/docs/appflow">{getString('brand-appflow')}</stencil-route-link>
-                </section>
-                <section>
-                  <a href="https://ionicframework.com/docs/v3">Framework v3</a>
-                  <a href="https://stenciljs.com">Stencil</a>
-                  <a href="https://capacitor.ionicframework.com">Capacitor</a>
-                </section>
-              </docs-dropdown>
-              <div class="SectionNav-tabs">
-                <stencil-route-link url="/docs/" urlMatch={[/^\/docs(?!\/(api|components|cli|native|enterprise)).*$/]}>{getString('header-guide')}</stencil-route-link>
-                <stencil-route-link url="/docs/components" urlMatch={['/docs/api', '/docs/components']}>{getString('header-components')}</stencil-route-link>
-                <stencil-route-link url="/docs/cli">{getString('header-cli')}</stencil-route-link>
-                <stencil-route-link url="/docs/native" urlMatch={['/docs/native', '/docs/enterprise']}>{getString('header-native')}</stencil-route-link>
-              </div>
-=======
             <stencil-route url="/docs/appflow">
               {this.renderMenu('Appflow')}
             </stencil-route>
@@ -108,7 +75,6 @@
             </stencil-route>
             <stencil-route>
               {this.renderMenu('Framework')}
->>>>>>> 7f8a42ca
             </stencil-route>
           </stencil-route-switch>
         </nav>
