--- conflicted
+++ resolved
@@ -71,12 +71,7 @@
                 <stencil-route-link url="/docs/" urlMatch={[/^\/docs(?!\/(api|components|cli|native|enterprise)).*$/]}>ガイド</stencil-route-link>
                 <stencil-route-link url="/docs/components" urlMatch={['/docs/api', '/docs/components']}>コンポーネント</stencil-route-link>
                 <stencil-route-link url="/docs/cli">CLI</stencil-route-link>
-<<<<<<< HEAD
-                <stencil-route-link url="/docs/native">ネイティブ</stencil-route-link>
-                <stencil-route-link url="/docs/enterprise">エンタープライズ</stencil-route-link>
-=======
-                <stencil-route-link url="/docs/native" urlMatch={['/docs/native', '/docs/enterprise']}>Native</stencil-route-link>
->>>>>>> c131cfa7
+                <stencil-route-link url="/docs/native" urlMatch={['/docs/native', '/docs/enterprise']}>ネイティブ</stencil-route-link>
               </div>
             </stencil-route>
           </stencil-route-switch>
