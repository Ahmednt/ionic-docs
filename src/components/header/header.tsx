--- conflicted
+++ resolved
@@ -1,10 +1,5 @@
-<<<<<<< HEAD
 import { Component, Listen, Prop, State, h } from '@stencil/core';
-import { Checkmark, Logo, Outbound } from '../../icons';
-=======
-import { Component, Listen, Prop, State } from '@stencil/core';
 import { Book, Checkmark, Logo, Translation } from '../../icons';
->>>>>>> 01ef5f7b
 
 @Component({
   tag: 'docs-header',
