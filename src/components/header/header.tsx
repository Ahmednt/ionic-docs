import { Component, Listen, Prop, State } from '@stencil/core';
import { Book, Checkmark, Logo, Outbound, Translation } from '../../icons';

@Component({
  tag: 'docs-header',
  styleUrl: 'header.css'
})
export class DocsHeader {
  @State() hidden = false;
  private frameRequested = false;
  private prevScroll = 0;

  @Prop() onToggleClick: (e: Event) => void;

  @Listen('window:scroll')
  handleScroll() {
    if (!this.frameRequested) {
      requestAnimationFrame(() => {
        const { scrollY } = window;
        this.hidden = scrollY > 60 && scrollY > this.prevScroll;
        this.prevScroll = scrollY;
        this.frameRequested = false;
      });
      this.frameRequested = true;
    }
  }

  hostData() {
    return {
      class: { hidden: this.hidden }
    };
  }

  render() {
    return (
      <header>
        <docs-menu-toggle onClick={this.onToggleClick}/>

        <stencil-route-link url="/docs/">
          <Logo class="HeaderLogo"/>
        </stencil-route-link>

        <nav class="SectionNav">
          <stencil-route-switch>
            <stencil-route url="/docs/appflow">
              <docs-dropdown label="Appflow">
                <section>
                  <stencil-route-link url="/docs/" urlMatch={/^\/docs\/(?!(appflow)).*$/}>フレームワーク</stencil-route-link>
                  <stencil-route-link url="/docs/appflow">Appflow <Checkmark/></stencil-route-link>
                </section>
                <section>
                  <a href="https://ionicframework.com/docs/v3">Framework v3</a>
                  <a href="https://stenciljs.com">Stencil</a>
                  <a href="https://capacitor.ionicframework.com">Capacitor</a>
                </section>
              </docs-dropdown>
            </stencil-route>
            <stencil-route>
              <docs-dropdown label="Framework">
                <section>
                  <stencil-route-link url="/docs/" urlMatch={/^\/docs\/(?!(appflow)).*$/}>Framework <Checkmark/></stencil-route-link>
                  <stencil-route-link url="/docs/appflow">Appflow</stencil-route-link>
                </section>
                <section>
                  <a href="https://ionicframework.com/docs/v3">Framework v3</a>
                  <a href="https://stenciljs.com">Stencil</a>
                  <a href="https://capacitor.ionicframework.com">Capacitor</a>
                </section>
              </docs-dropdown>
              <div class="SectionNav-tabs">
                <stencil-route-link url="/docs/" urlMatch={[/^\/docs(?!\/(api|components|cli|native|enterprise)).*$/]}>ガイド</stencil-route-link>
                <stencil-route-link url="/docs/components" urlMatch={['/docs/api', '/docs/components']}>コンポーネント</stencil-route-link>
                <stencil-route-link url="/docs/cli">CLI</stencil-route-link>
                <stencil-route-link url="/docs/native" urlMatch={['/docs/native', '/docs/enterprise']}>ネイティブ</stencil-route-link>
              </div>
            </stencil-route>
          </stencil-route-switch>
        </nav>

        <nav class="UtilNav">
          <ionic-search>
            <div class="Search__Defaults">
              <div class="Search__Defaults__Section">
                <h4>Getting Started</h4>
                <ul>
                  <li><a href="/docs/installation/cli"><Book/><strong>Installation Guide</strong> | Installation</a></li>
                  <li><a href="/docs/building/running"><Book/><strong>Running an App</strong> | Building</a></li>
                  <li><a href="/docs/layout/structure"><Book/><strong>App Structure</strong> | Layout</a></li>
                  <li><a href="/docs/theming/basics"><Book/><strong>Theming Basics</strong> | Theming</a></li>
                </ul>
              </div>
              <div class="Search__Defaults__Section">
                <h4>Common topics</h4>
                <ul>
                  <li><a href="/docs/building/testing"><Book/><strong>Testing</strong> | Building</a></li>
                  <li><a href="/docs/building/cross-platform#storage"><Book/><strong>Storage</strong> | Building</a></li>
                  <li><a href="/docs/lifecycle/angular"><Book/><strong>Life Cycle Events</strong> | Angular</a></li>
                  <li><a href="/docs/navigation/angular"><Book/><strong>Navigation</strong> | Angular</a></li>
                </ul>
              </div>
              <div class="Search__Defaults__Section">
                <h4>UI Components</h4>
                <ul>
                  <li><a href="/docs/api/button"><Book/><strong>ion-button</strong> | Buttons</a></li>
                  <li><a href="/docs/api/card"><Book/><strong>ion-card</strong> | Cards</a></li>
                  <li><a href="/docs/api/loading"><Book/><strong>ion-loading</strong> | Progress Indicators</a></li>
                  <li><a href="/docs/api/tabs"><Book/><strong>ion-tabs</strong> | Tabs</a></li>
                </ul>
              </div>
              <div class="Search__Defaults__Section">
                <h4>Native</h4>
                <ul>
                  <li><a href="/docs/enterprise/camera"><Book/><strong>Camera</strong> | Native EE</a></li>
                  <li><a href="/docs/enterprise/identity-vault"><Book/><strong>Identity Vault</strong> | Native EE</a></li>
                  <li><a href="/docs/native/firebase"><Book/><strong>Firebase</strong> | Native CE</a></li>
                  <li><a href="/docs/native/barcode-scanner"><Book/><strong>Barcode Scanner</strong> | Native CE</a></li>
                </ul>
              </div>
            </div>
          </ionic-search>
          <docs-dropdown label="Community" align="right">
            <section>
              <a href="https://ionicframework.com/community" target="_blank">Community Hub</a>
            </section>
            <section>
              <a href="https://forum.ionicframework.com/" target="_blank">Forum</a>
              <a href="http://ionicworldwide.herokuapp.com/" target="_blank">Slack</a>
              <a href="https://spectrum.chat/ionic" target="_blank">Spectrum</a>
              <a href="https://www.meetup.com/topics/ionic-framework/" target="_blank">Meetups</a>
            </section>
            <section>
              <a href="https://blog.ionicframework.com/" target="_blank">Blog</a>
              <a href="https://twitter.com/ionicframework" target="_blank">Twitter</a>
              <a href="https://shop.ionicframework.com/" target="_blank">Swag</a>
            </section>
          </docs-dropdown>
          <docs-dropdown label="Support" align="right">
            <section>
              <a href="https://ionic.zendesk.com/" target="_blank">Help Center</a>
            </section>
            <section>
              <a href="https://ionicframework.com/support" target="_blank">Customer Support</a>
              <a href="https://ionicframework.com/advisory" target="_blank">Enterprise Advisory</a>
            </section>
          </docs-dropdown>
          <a class="outbound" href="https://github.com/ionic-jp/ionic-docs" target="_blank">翻訳に協力する <Outbound/></a>
          <docs-dropdown icon={Translation} align="right">
            <section>
              <a href="https://ionicframework.com/en/docs/">English</a>
              <a href="https://ionicframework.com/jp/docs/" class="link-active">
                日本語
                <svg viewBox="0 0 512 512" width="14">
                  <path d="M186.301 339.893L96 249.461l-32 30.507L186.301 402 448 140.506 416 110z"></path>
                </svg>
              </a>
            </section>
            <section>
              <a href="https://ionicframework.com/translate" target="_blank">Translate</a>
            </section>
          </docs-dropdown>
          <a href="https://github.com/ionic-team/ionic" target="_blank"><ion-icon name="logo-github"></ion-icon></a>
          <a href="https://twitter.com/ionicframework" target="_blank"><ion-icon name="logo-twitter"></ion-icon></a>
<<<<<<< HEAD

=======
>>>>>>> 004ade4d
        </nav>
      </header>
    );
  }
}<|MERGE_RESOLUTION|>--- conflicted
+++ resolved
@@ -160,10 +160,6 @@
           </docs-dropdown>
           <a href="https://github.com/ionic-team/ionic" target="_blank"><ion-icon name="logo-github"></ion-icon></a>
           <a href="https://twitter.com/ionicframework" target="_blank"><ion-icon name="logo-twitter"></ion-icon></a>
-<<<<<<< HEAD
-
-=======
->>>>>>> 004ade4d
         </nav>
       </header>
     );
