import { Component, Listen, Prop, State } from '@stencil/core';
import { Checkmark, Logo } from '../../icons';

@Component({
  tag: 'docs-header',
  styleUrl: 'header.css'
})
export class DocsHeader {
  @State() hidden = false;
  private frameRequested = false;
  private prevScroll = 0;

  @Prop() onToggleClick: (e: Event) => void;

  @Listen('window:scroll')
  handleScroll() {
    if (!this.frameRequested) {
      requestAnimationFrame(() => {
        const { scrollY } = window;
        this.hidden = scrollY > 60 && scrollY > this.prevScroll;
        this.prevScroll = scrollY;
        this.frameRequested = false;
      });
      this.frameRequested = true;
    }
  }

  hostData() {
    return {
      class: { hidden: this.hidden }
    };
  }

  render() {
    return (
      <header>
        <docs-menu-toggle onClick={this.onToggleClick}/>

        <stencil-route-link url="/docs/">
          <Logo class="HeaderLogo"/>
        </stencil-route-link>

        <nav class="SectionNav">
          <stencil-route-switch>
            <stencil-route url="/docs/appflow">
              <docs-dropdown label="Appflow">
                <section>
                  <stencil-route-link url="/docs/" urlMatch={/^\/docs\/(?!(appflow)).*$/}>フレームワーク</stencil-route-link>
                  <stencil-route-link url="/docs/appflow">Appflow <Checkmark/></stencil-route-link>
                </section>
                <section>
                  <a href="https://ionicframework.com/docs/v3">Framework v3</a>
                  <a href="https://stenciljs.com">Stencil</a>
                  <a href="https://capacitor.ionicframework.com">Capacitor</a>
                </section>
              </docs-dropdown>
            </stencil-route>
            <stencil-route>
              <docs-dropdown label="Framework">
                <section>
                  <stencil-route-link url="/docs/" urlMatch={/^\/docs\/(?!(appflow)).*$/}>Framework <Checkmark/></stencil-route-link>
                  <stencil-route-link url="/docs/appflow">Appflow</stencil-route-link>
                </section>
                <section>
                  <a href="https://ionicframework.com/docs/v3">Framework v3</a>
                  <a href="https://stenciljs.com">Stencil</a>
                  <a href="https://capacitor.ionicframework.com">Capacitor</a>
                </section>
              </docs-dropdown>
              <div class="SectionNav-tabs">
                <stencil-route-link url="/docs/" urlMatch={[/^\/docs(?!\/(api|components|cli|native|enterprise)).*$/]}>ガイド</stencil-route-link>
                <stencil-route-link url="/docs/components" urlMatch={['/docs/api', '/docs/components']}>コンポーネント</stencil-route-link>
                <stencil-route-link url="/docs/cli">CLI</stencil-route-link>
                <stencil-route-link url="/docs/native" urlMatch={['/docs/native', '/docs/enterprise']}>ネイティブ</stencil-route-link>
              </div>
            </stencil-route>
          </stencil-route-switch>
        </nav>

        <nav class="UtilNav">
          <ionic-search></ionic-search>
          <docs-dropdown label="Community" align="right">
            <section>
              <a href="https://ionicframework.com/community" target="_blank">Community Hub</a>
            </section>
            <section>
              <a href="https://forum.ionicframework.com/" target="_blank">Forum</a>
              <a href="http://ionicworldwide.herokuapp.com/" target="_blank">Slack</a>
              <a href="https://spectrum.chat/ionic" target="_blank">Spectrum</a>
              <a href="https://www.meetup.com/topics/ionic-framework/" target="_blank">Meetups</a>
            </section>
            <section>
              <a href="https://blog.ionicframework.com/" target="_blank">Blog</a>
              <a href="https://twitter.com/ionicframework" target="_blank">Twitter</a>
              <a href="https://shop.ionicframework.com/" target="_blank">Swag</a>
            </section>
          </docs-dropdown>
          <docs-dropdown label="Support" align="right">
            <section>
              <a href="https://ionic.zendesk.com/" target="_blank">Help Center</a>
            </section>
            <section>
              <a href="https://ionicframework.com/support" target="_blank">Customer Support</a>
              <a href="https://ionicframework.com/advisory" target="_blank">Enterprise Advisory</a>
            </section>
          </docs-dropdown>
<<<<<<< HEAD
          <a class="outbound" href="https://github.com/ionic-team/ionic" target="_blank">GitHub <Outbound/></a>
          <a class="outbound" href="https://github.com/ionic-jp/ionic-docs" target="_blank">翻訳に協力する <Outbound/></a>
=======
          <a class="outbound" href="https://github.com/ionic-team/ionic" target="_blank"><ion-icon name="logo-github"></ion-icon></a>
>>>>>>> e66bea7d
        </nav>
      </header>
    );
  }
}<|MERGE_RESOLUTION|>--- conflicted
+++ resolved
@@ -104,12 +104,7 @@
               <a href="https://ionicframework.com/advisory" target="_blank">Enterprise Advisory</a>
             </section>
           </docs-dropdown>
-<<<<<<< HEAD
-          <a class="outbound" href="https://github.com/ionic-team/ionic" target="_blank">GitHub <Outbound/></a>
-          <a class="outbound" href="https://github.com/ionic-jp/ionic-docs" target="_blank">翻訳に協力する <Outbound/></a>
-=======
           <a class="outbound" href="https://github.com/ionic-team/ionic" target="_blank"><ion-icon name="logo-github"></ion-icon></a>
->>>>>>> e66bea7d
         </nav>
       </header>
     );
