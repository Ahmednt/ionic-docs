import { Component, Listen, Prop, State, h } from '@stencil/core';
<<<<<<< HEAD
import { Checkmark, ForwardArrow, Logo, Translation } from '../../icons';
=======
import { Book, Checkmark, Logo, Translation } from '../../icons';
import { l10n } from '../../l10n';
>>>>>>> c810f096

@Component({
  tag: 'docs-header',
  styleUrl: 'header.css'
})
export class DocsHeader {
  @State() hidden = false;
  private frameRequested = false;
  private prevScroll = 0;

  @Prop() onToggleClick: (e: Event) => void;

  @Listen('scroll', { target: 'window' })
  handleScroll() {
    if (!this.frameRequested) {
      requestAnimationFrame(() => {
        const { scrollY } = window;
        this.hidden = scrollY > 60 && scrollY > this.prevScroll;
        this.prevScroll = scrollY;
        this.frameRequested = false;
      });
      this.frameRequested = true;
    }
  }

  hostData() {
    return {
      class: { hidden: this.hidden }
    };
  }

  renderMenu(section: 'Framework' | 'Appflow' | 'Studio') {
    return [
      <docs-dropdown label={section}>
        <section>
          <stencil-route-link url="/docs/">Framework {section === 'Framework' ? <Checkmark/> : null}</stencil-route-link>
          <stencil-route-link url="/docs/appflow">Appflow {section === 'Appflow' ? <Checkmark/> : null}</stencil-route-link>
          <stencil-route-link url="/docs/studio">Studio {section === 'Studio' ? <Checkmark/> : null}</stencil-route-link>
        </section>
        {section === 'Framework' ? <section>
          <a href="https://ionicframework.com/docs/v3">Framework v3</a>
          <a href="https://stenciljs.com">Stencil</a>
          <a href="https://capacitor.ionicframework.com">Capacitor</a>
        </section> : null}
      </docs-dropdown>,
      section === 'Framework' ? <div class="SectionNav-tabs">
        <stencil-route-link url="/docs/" urlMatch={[/^\/docs(?!\/(api|components|cli|native|enterprise)).*$/]}>{l10n.getString('header-guide')}</stencil-route-link>
        <stencil-route-link url="/docs/components" urlMatch={['/docs/api', '/docs/components']}>{l10n.getString('header-components')}</stencil-route-link>
        <stencil-route-link url="/docs/cli">{l10n.getString('header-cli')}</stencil-route-link>
        <stencil-route-link url="/docs/native" urlMatch={['/docs/native', '/docs/enterprise']}>{l10n.getString('header-native')}</stencil-route-link>
      </div> : null,
    ];
  }

  render() {
    const { getString } = l10n;
    return (
      <header>
        <docs-menu-toggle onClick={this.onToggleClick}/>

        <stencil-route-link url="/docs/">
          <Logo class="HeaderLogo"/>
        </stencil-route-link>

        <header-mobile-collapse>
          <nav class="SectionNav">
            <stencil-route-switch>
              <stencil-route url="/docs/appflow">
                {this.renderMenu('Appflow')}
              </stencil-route>
              <stencil-route url="/docs/studio">
                {this.renderMenu('Studio')}
              </stencil-route>
              <stencil-route>
                {this.renderMenu('Framework')}
              </stencil-route>
            </stencil-route-switch>
          </nav>

<<<<<<< HEAD
          <nav class="UtilNav">
            <ionic-search></ionic-search>
            <docs-dropdown label="Community" align="right">
              <section>
                <a href="https://ionicframework.com/community" target="_blank">Community Hub</a>
              </section>
              <section>
                <a href="https://forum.ionicframework.com/" target="_blank">Forum</a>
                <a href="http://ionicworldwide.herokuapp.com/" target="_blank">Slack</a>
                <a href="https://spectrum.chat/ionic" target="_blank">Spectrum</a>
                <a href="https://www.meetup.com/topics/ionic-framework/" target="_blank">Meetups</a>
              </section>
              <section>
                <a href="https://blog.ionicframework.com/" target="_blank">Blog</a>
                <a href="https://twitter.com/ionicframework" target="_blank">Twitter</a>
                <a href="https://shop.ionicframework.com/" target="_blank">Swag</a>
              </section>
            </docs-dropdown>
            <docs-dropdown label="Support" align="right">
              <section>
                <a href="https://ionicframework.com/support" target="_blank">Help Center</a>
              </section>
              <section>
                <a href="https://ionic.zendesk.com/" target="_blank">Customer Support</a>
                <a href="https://ionicframework.com/advisory" target="_blank">Enterprise Advisory</a>
              </section>
            </docs-dropdown>
            <docs-dropdown icon={Translation} align="right" label="Translations" class="label-sm-only">
              <section>
                <a href="https://ionicframework.com/en/docs/" class="link-active">
                  English
                  <svg viewBox="0 0 512 512" width="14">
                    <path d="M186.301 339.893L96 249.461l-32 30.507L186.301 402 448 140.506 416 110z"></path>
                  </svg>
                </a>
                <a href="https://ionicframework.com/jp/docs/" target="_blank">日本語</a>
              </section>
              <section>
                <a href="https://ionicframework.com/translate" target="_blank">Translate</a>
              </section>
            </docs-dropdown>
            <a href="https://github.com/ionic-team/ionic" target="_blank"><ion-icon name="logo-github" class="lg-only"></ion-icon><span class="sm-only">GitHub <ForwardArrow class="Dropdown-arrow"/></span></a>
            <a href="https://twitter.com/ionicframework" target="_blank"><ion-icon name="logo-twitter" class="lg-only"></ion-icon><span class="sm-only">Twitter <ForwardArrow class="Dropdown-arrow"/></span></a>
          </nav>
        </header-mobile-collapse>
=======
        <nav class="UtilNav">
          <ionic-search>
            <div class="Search__Defaults">
              <div class="Search__Defaults__Section">
                <h4>Getting Started</h4>
                <ul>
                  <li><a href="/docs/installation/cli"><Book/><strong>Installation Guide</strong> | Installation</a></li>
                  <li><a href="/docs/building/running"><Book/><strong>Running an App</strong> | Building</a></li>
                  <li><a href="/docs/layout/structure"><Book/><strong>App Structure</strong> | Layout</a></li>
                  <li><a href="/docs/theming/basics"><Book/><strong>Theming Basics</strong> | Theming</a></li>
                </ul>
              </div>
              <div class="Search__Defaults__Section">
                <h4>Common topics</h4>
                <ul>
                  <li><a href="/docs/building/testing"><Book/><strong>Testing</strong> | Building</a></li>
                  <li><a href="/docs/building/cross-platform#storage"><Book/><strong>Storage</strong> | Building</a></li>
                  <li><a href="/docs/lifecycle/angular"><Book/><strong>Life Cycle Events</strong> | Angular</a></li>
                  <li><a href="/docs/navigation/angular"><Book/><strong>Navigation</strong> | Angular</a></li>
                </ul>
              </div>
              <div class="Search__Defaults__Section">
                <h4>UI Components</h4>
                <ul>
                  <li><a href="/docs/api/button"><Book/><strong>ion-button</strong> | Buttons</a></li>
                  <li><a href="/docs/api/card"><Book/><strong>ion-card</strong> | Cards</a></li>
                  <li><a href="/docs/api/loading"><Book/><strong>ion-loading</strong> | Progress Indicators</a></li>
                  <li><a href="/docs/api/tabs"><Book/><strong>ion-tabs</strong> | Tabs</a></li>
                </ul>
              </div>
              <div class="Search__Defaults__Section">
                <h4>Native</h4>
                <ul>
                  <li><a href="/docs/enterprise/camera"><Book/><strong>Camera</strong> | Native EE</a></li>
                  <li><a href="/docs/enterprise/identity-vault"><Book/><strong>Identity Vault</strong> | Native EE</a></li>
                  <li><a href="/docs/native/firebase"><Book/><strong>Firebase</strong> | Native CE</a></li>
                  <li><a href="/docs/native/barcode-scanner"><Book/><strong>Barcode Scanner</strong> | Native CE</a></li>
                </ul>
              </div>
            </div>
          </ionic-search>
          <docs-dropdown label={getString('header-community')} align="right">
            <section>
              <a href="https://ionicframework.com/community" target="_blank">Community Hub</a>
            </section>
            <section>
              <a href="https://forum.ionicframework.com/" target="_blank">Forum</a>
              <a href="http://ionicworldwide.herokuapp.com/" target="_blank">Slack</a>
              <a href="https://spectrum.chat/ionic" target="_blank">Spectrum</a>
              <a href="https://www.meetup.com/topics/ionic-framework/" target="_blank">Meetups</a>
            </section>
            <section>
              <a href="https://blog.ionicframework.com/" target="_blank">Blog</a>
              <a href="https://twitter.com/ionicframework" target="_blank">Twitter</a>
              <a href="https://shop.ionicframework.com/" target="_blank">Swag</a>
            </section>
          </docs-dropdown>
          <docs-dropdown label={getString('header-support')} align="right">
            <section>
              <a href="https://ionicframework.com/support" target="_blank">Help Center</a>
            </section>
            <section>
              <a href="https://ionic.zendesk.com/" target="_blank">Customer Support</a>
              <a href="https://ionicframework.com/advisory" target="_blank">Enterprise Advisory</a>
            </section>
          </docs-dropdown>
          <docs-dropdown icon={Translation} align="right">
            <section>
              <a href="/docs/" class="link-active">
                English
                <svg viewBox="0 0 512 512" width="14">
                  <path d="M186.301 339.893L96 249.461l-32 30.507L186.301 402 448 140.506 416 110z"></path>
                </svg>
              </a>
              <a href="/docs/ja" target="_blank">日本語</a>
            </section>
            <section>
              <a href="https://ionicframework.com/translate" target="_blank">Translate</a>
            </section>
            {/* WIP Languages - included for pre-rendering, but hidden */}
            <div style={{ display: 'none' }}>
              <a href="/docs/zh">Chinese</a>
              <a href="/docs/fr">French</a>
              <a href="/docs/pt">Portuguese</a>
              <a href="/docs/es">Spanish</a>
            </div>
          </docs-dropdown>
          <a href="https://github.com/ionic-team/ionic" target="_blank"><ion-icon name="logo-github"></ion-icon></a>
          <a href="https://twitter.com/ionicframework" target="_blank"><ion-icon name="logo-twitter"></ion-icon></a>
        </nav>
>>>>>>> c810f096
      </header>
    );
  }
}<|MERGE_RESOLUTION|>--- conflicted
+++ resolved
@@ -1,10 +1,6 @@
 import { Component, Listen, Prop, State, h } from '@stencil/core';
-<<<<<<< HEAD
 import { Checkmark, ForwardArrow, Logo, Translation } from '../../icons';
-=======
-import { Book, Checkmark, Logo, Translation } from '../../icons';
 import { l10n } from '../../l10n';
->>>>>>> c810f096
 
 @Component({
   tag: 'docs-header',
@@ -84,10 +80,9 @@
             </stencil-route-switch>
           </nav>
 
-<<<<<<< HEAD
           <nav class="UtilNav">
             <ionic-search></ionic-search>
-            <docs-dropdown label="Community" align="right">
+            <docs-dropdown label={getString('header-community')} align="right">
               <section>
                 <a href="https://ionicframework.com/community" target="_blank">Community Hub</a>
               </section>
@@ -103,7 +98,7 @@
                 <a href="https://shop.ionicframework.com/" target="_blank">Swag</a>
               </section>
             </docs-dropdown>
-            <docs-dropdown label="Support" align="right">
+            <docs-dropdown label={getString('header-support')} align="right">
               <section>
                 <a href="https://ionicframework.com/support" target="_blank">Help Center</a>
               </section>
@@ -125,103 +120,24 @@
               <section>
                 <a href="https://ionicframework.com/translate" target="_blank">Translate</a>
               </section>
+              {/* WIP Languages - included for pre-rendering, but hidden */}
+              <div style={{ display: 'none' }}>
+                <a href="/docs/zh">Chinese</a>
+                <a href="/docs/fr">French</a>
+                <a href="/docs/pt">Portuguese</a>
+                <a href="/docs/es">Spanish</a>
+              </div>
             </docs-dropdown>
-            <a href="https://github.com/ionic-team/ionic" target="_blank"><ion-icon name="logo-github" class="lg-only"></ion-icon><span class="sm-only">GitHub <ForwardArrow class="Dropdown-arrow"/></span></a>
-            <a href="https://twitter.com/ionicframework" target="_blank"><ion-icon name="logo-twitter" class="lg-only"></ion-icon><span class="sm-only">Twitter <ForwardArrow class="Dropdown-arrow"/></span></a>
+            <a href="https://github.com/ionic-team/ionic" target="_blank">
+              <ion-icon name="logo-github" class="lg-only"></ion-icon>
+              <span class="sm-only">GitHub <ForwardArrow class="Dropdown-arrow"/></span>
+            </a>
+            <a href="https://twitter.com/ionicframework" target="_blank">
+              <ion-icon name="logo-twitter" class="lg-only"></ion-icon>
+              <span class="sm-only">Twitter <ForwardArrow class="Dropdown-arrow"/></span>
+            </a>
           </nav>
         </header-mobile-collapse>
-=======
-        <nav class="UtilNav">
-          <ionic-search>
-            <div class="Search__Defaults">
-              <div class="Search__Defaults__Section">
-                <h4>Getting Started</h4>
-                <ul>
-                  <li><a href="/docs/installation/cli"><Book/><strong>Installation Guide</strong> | Installation</a></li>
-                  <li><a href="/docs/building/running"><Book/><strong>Running an App</strong> | Building</a></li>
-                  <li><a href="/docs/layout/structure"><Book/><strong>App Structure</strong> | Layout</a></li>
-                  <li><a href="/docs/theming/basics"><Book/><strong>Theming Basics</strong> | Theming</a></li>
-                </ul>
-              </div>
-              <div class="Search__Defaults__Section">
-                <h4>Common topics</h4>
-                <ul>
-                  <li><a href="/docs/building/testing"><Book/><strong>Testing</strong> | Building</a></li>
-                  <li><a href="/docs/building/cross-platform#storage"><Book/><strong>Storage</strong> | Building</a></li>
-                  <li><a href="/docs/lifecycle/angular"><Book/><strong>Life Cycle Events</strong> | Angular</a></li>
-                  <li><a href="/docs/navigation/angular"><Book/><strong>Navigation</strong> | Angular</a></li>
-                </ul>
-              </div>
-              <div class="Search__Defaults__Section">
-                <h4>UI Components</h4>
-                <ul>
-                  <li><a href="/docs/api/button"><Book/><strong>ion-button</strong> | Buttons</a></li>
-                  <li><a href="/docs/api/card"><Book/><strong>ion-card</strong> | Cards</a></li>
-                  <li><a href="/docs/api/loading"><Book/><strong>ion-loading</strong> | Progress Indicators</a></li>
-                  <li><a href="/docs/api/tabs"><Book/><strong>ion-tabs</strong> | Tabs</a></li>
-                </ul>
-              </div>
-              <div class="Search__Defaults__Section">
-                <h4>Native</h4>
-                <ul>
-                  <li><a href="/docs/enterprise/camera"><Book/><strong>Camera</strong> | Native EE</a></li>
-                  <li><a href="/docs/enterprise/identity-vault"><Book/><strong>Identity Vault</strong> | Native EE</a></li>
-                  <li><a href="/docs/native/firebase"><Book/><strong>Firebase</strong> | Native CE</a></li>
-                  <li><a href="/docs/native/barcode-scanner"><Book/><strong>Barcode Scanner</strong> | Native CE</a></li>
-                </ul>
-              </div>
-            </div>
-          </ionic-search>
-          <docs-dropdown label={getString('header-community')} align="right">
-            <section>
-              <a href="https://ionicframework.com/community" target="_blank">Community Hub</a>
-            </section>
-            <section>
-              <a href="https://forum.ionicframework.com/" target="_blank">Forum</a>
-              <a href="http://ionicworldwide.herokuapp.com/" target="_blank">Slack</a>
-              <a href="https://spectrum.chat/ionic" target="_blank">Spectrum</a>
-              <a href="https://www.meetup.com/topics/ionic-framework/" target="_blank">Meetups</a>
-            </section>
-            <section>
-              <a href="https://blog.ionicframework.com/" target="_blank">Blog</a>
-              <a href="https://twitter.com/ionicframework" target="_blank">Twitter</a>
-              <a href="https://shop.ionicframework.com/" target="_blank">Swag</a>
-            </section>
-          </docs-dropdown>
-          <docs-dropdown label={getString('header-support')} align="right">
-            <section>
-              <a href="https://ionicframework.com/support" target="_blank">Help Center</a>
-            </section>
-            <section>
-              <a href="https://ionic.zendesk.com/" target="_blank">Customer Support</a>
-              <a href="https://ionicframework.com/advisory" target="_blank">Enterprise Advisory</a>
-            </section>
-          </docs-dropdown>
-          <docs-dropdown icon={Translation} align="right">
-            <section>
-              <a href="/docs/" class="link-active">
-                English
-                <svg viewBox="0 0 512 512" width="14">
-                  <path d="M186.301 339.893L96 249.461l-32 30.507L186.301 402 448 140.506 416 110z"></path>
-                </svg>
-              </a>
-              <a href="/docs/ja" target="_blank">日本語</a>
-            </section>
-            <section>
-              <a href="https://ionicframework.com/translate" target="_blank">Translate</a>
-            </section>
-            {/* WIP Languages - included for pre-rendering, but hidden */}
-            <div style={{ display: 'none' }}>
-              <a href="/docs/zh">Chinese</a>
-              <a href="/docs/fr">French</a>
-              <a href="/docs/pt">Portuguese</a>
-              <a href="/docs/es">Spanish</a>
-            </div>
-          </docs-dropdown>
-          <a href="https://github.com/ionic-team/ionic" target="_blank"><ion-icon name="logo-github"></ion-icon></a>
-          <a href="https://twitter.com/ionicframework" target="_blank"><ion-icon name="logo-twitter"></ion-icon></a>
-        </nav>
->>>>>>> c810f096
       </header>
     );
   }
