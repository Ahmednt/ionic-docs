<<<<<<< HEAD
import { Component, State, h } from '@stencil/core';
import { Close, Search } from '../../icons';
=======
import 'ionicons';
import { Book, Close, ForwardArrow, Search } from '../../icons';

import {
  Component,
  Element,
  Listen,
  Prop,
  State
} from '@stencil/core';
>>>>>>> 01ef5f7b

@Component({
  tag: 'ionic-search',
  styleUrl: 'search.css',
  shadow: false
})
export class IonicSearch {

  @State() active = false;
  @State() query = '';
  @State() higlightIndex: number = null;
  @State() pending = 0;
  @State() results: any[] = null;
  @State() nonDocsResults: any[] = null;
  @State() nonDocsResultsActive = false;
  @State() dragStyles: {};
  @State() searchTimeout: NodeJS.Timeout = null;
  // @State() pane: HTMLDivElement;
  @Prop() mobile: boolean;
  @Element() el;

  dragY: number = null;
  startY: number = null;
  screenHeight: number = null;

  urls: any;
  URLS = () => {
    const api = 'https://api.swiftype.com/api/v1/public/';
    const key = '9oVyaKGPzxoZAyUo9Sm8';

    return {
      autocomplete: (query: string) =>
        `${api}engines/suggest.json?q=${query}&engine_key=${key}`,
      click: (query: string, doc_id: string) =>
        `${api}analytics/pc.json?q=${query}&doc_id=${doc_id}&engine_key=${key}`,
      search: (query: string) => // &per_page=1&page=1
        `${api}engines/search.json?q=${query}&engine_key=${key}`
    };
  }

  constructor() {
    this.activate = this.activate.bind(this);
    this.close = this.close.bind(this);
    this.onKeyUp = this.onKeyUp.bind(this);
    this.touchStart = this.touchStart.bind(this);
    this.touchMove = this.touchMove.bind(this);
    this.touchEnd = this.touchEnd.bind(this);
    this.keyNavigation = this.keyNavigation.bind(this);
    this.resultClick = this.resultClick.bind(this);
    this.search = this.search.bind(this);

    this.urls = this.URLS();
  }

  @Listen('window:keydown')
  handleKeyDown(ev) {
    if (
      ev.key === '/' ||
      ev.code === 'Slash' ||
      (ev.metaKey && ev.key === 'k')
    ) {
      this.activate();
    }
  }

  // componentDidLoad() {
  //   this.pane = this.el.parentElement.querySelector('.mobile-nav__pane');
  // }

  activate() {
    this.active = true;
    this.el.classList.add('active');
    setTimeout(() => {
      this.el.querySelector('input').focus();
    }, 220, this);
  }

  close() {
    clearTimeout(this.searchTimeout);
    this.active = false;
    this.el.classList.remove('active');
    this.el.querySelector('input').blur();
    setTimeout(() => {
      this.el.querySelector('input').value = '';
      this.results = this.nonDocsResults = this.higlightIndex = null;
    }, 220, this);
  }

  async onKeyUp(e) {
    if (e.keyCode === 27) {
      this.close();
      return;
    }

    // don't search on arrow keypress
    if ([37, 38, 39, 40].indexOf(e.keyCode) !== -1) {
      return;
    }

    if (e.target.value.length < 3) {
      this.results = this.nonDocsResults = this.higlightIndex = null;
      return;
    }

    this.query = e.target.value;
    this.pending++;
    const resp = await fetch(this.urls.autocomplete(this.query));
    const res = await resp.json();
    this.pending--;
    this.results = res.records.page.filter(
      item => item.url.indexOf('\/docs\/') !== -1);
    this.nonDocsResults = res.records.page.filter(
      item => item.url.indexOf('\/docs\/') === -1);
    this.higlightIndex = null;

    clearTimeout(this.searchTimeout);
    this.searchTimeout = setTimeout(this.search, 1500);
  }

  // Trigger lightweight search after 1.5sec of innactivity
  // but we'll stick with auto-complete results
  async search() {
    await fetch(this.urls.search(this.query));
    // console.log(result);
  }

  touchStart(e) {
    this.screenHeight = window.innerHeight
      || document.documentElement.clientHeight
      || document.body.clientHeight;
    this.startY = Math.round(e.touches.item(0).screenY);
  }

  touchMove(e) {
    e.preventDefault();
    this.dragY = Math.max(0, Math.round(
      (e.touches.item(0).screenY - this.startY) / this.screenHeight * 100
    ));
    this.dragStyles = {
      transitionDuration: '.1s',
      transform: `translate3d(0, ${this.dragY}%, 0)`
    };
    // window.requestAnimationFrame(()=> {
    //   const scale = ((3 * this.dragY / 100) + 97) / 100;
    //   this.pane.style.transform = `scale3d(${scale}, ${scale}, 1)`;
    //   this.pane.style['transition-duration'] = '.1s';
    // });
  }

  isFirefox() {
    return navigator.userAgent.indexOf('Firefox') !== -1;
  }

  touchEnd() {
    if (this.dragY > 30) {
      this.close();
    }
    this.dragY = null;
    this.startY = null;
    this.dragStyles = {};
  }

  keyNavigation(ev) {
    if (!this.results) return;

    if (ev.keyCode === 38) {
      ev.preventDefault();
      if (this.higlightIndex === 0) {
        this.el.querySelector('input').focus();
        this.higlightIndex = null;
      } else if (this.higlightIndex !== null && this.higlightIndex > 0) {
        this.higlightIndex--;
      }
    } else if (ev.keyCode === 40) {
      ev.preventDefault();
      if (this.higlightIndex === null) {
        this.higlightIndex = 0;
      } else if (
        this.higlightIndex !== null &&
        this.higlightIndex < this.results.length + this.nonDocsResults.length - 1) {
        this.higlightIndex++;

        if (
          this.higlightIndex >= this.results.length &&
          !this.nonDocsResultsActive
        ) {
          this.nonDocsResultsActive = true;
        }
      }
    } else if (ev.keyCode === 13) {
      const link = this.el.querySelector('ul a.active');
      if (link) {
        this.resultClick({ url: link.href, id: link.dataset.id });
      }
    }
  }

  async resultClick(result, event?) {
    if (event) {
      event.preventDefault();
    }
    await fetch(this.urls.click(this.query, result.id));
    window.location = result.url;
  }

  render() {
    return [
      <div class={`search-box${this.active ? ' active' : ''}`}
           style={this.dragStyles}
           onTouchMove={e => this.results && this.results.length > 5 ?
            null : e.preventDefault()}
           onKeyDown={this.keyNavigation}>
        <input type="text" onKeyUp={this.onKeyUp} placeholder="Search Ionic.."/>

        <Search class={`search-static ${this.active ? ' active' : ''}`}/>

        {this.mobile && !this.isFirefox() ?
          <div class="mobile-close"
               onClick={this.close}
               onTouchStart={this.touchStart}
               onTouchMove={this.touchMove}
               onTouchEnd={this.touchEnd}>
            <Close/>
          </div>
          :
          <ion-icon class={`close ${this.active ? ' active' : ''}`}
                    name="md-close"
                    onClick={this.close}></ion-icon>
        }

        <div class={`slot ${this.results === null ? '' : 'hidden'}`}>
          <slot/>
        </div>

        {this.results !== null ?
          <div class="SearchResults">
            <ul>
              {this.results.map((result, i) =>
                <li>
                  <a onClick={ev => this.resultClick(result, ev)}
                     href={result.url}
                     title={result.title}
                     data-id={result.id}
                     class={i === this.higlightIndex ? 'active' : ''}>
                    <Book/>
                    <strong>{result.title}</strong>
                    <span innerHTML={result.highlight.sections}></span>
                  </a>
                </li>
              )}
              {this.results.length === 0 ?
                <li><span class="no-results">No results</span></li>
              : null}
            </ul>

            <div class={`SearchMore ${this.nonDocsResultsActive ? 'active' : ''}`}>
              {this.nonDocsResults && this.nonDocsResults.length !== 0 ? [
                <a class="SearchMore__link"
                   onClick={() =>
                    this.nonDocsResultsActive = !this.nonDocsResultsActive}>
                  {this.nonDocsResults.length} Results outside docs <ForwardArrow/>
                </a>,
                <ul class="SearchMore__list">
                  {this.nonDocsResults.map((result, i) =>
                    <li>
                      <a onClick={ev => this.resultClick(result, ev)}
                         href={result.url}
                         title={result.title}
                         data-id={result.id}
                         class={i + this.results.length === this.higlightIndex ? 'active' : ''}>
                        <strong>{result.title}</strong>
                        <span innerHTML={result.highlight.sections}></span>
                      </a>
                    </li>
                  )}
                </ul>
              ] : null}
            </div>
          </div>
        : null}

        {this.pending > 0 ? <span class="searching"></span> : null}
      </div>,

      <div class={`SearchBtn ${this.active ? ' active' : ''}`}>
        <Search class="SearchBtn__sm"
                onClick={this.active ? null : this.activate}/>

        <div class="SearchBtn__lg" onClick={this.active ? null : this.activate}>
          <Search class="SearchBtn__lg__icon"/>
          <span class="SearchBtn__lg__text">Search docs</span>
          <span class="SearchBtn__lg__key">/</span>
        </div>
      </div>,

      <div class={`backdrop ${this.active ? 'active' : null}`}
           onClick={this.close}></div>
    ];
  }
}<|MERGE_RESOLUTION|>--- conflicted
+++ resolved
@@ -1,7 +1,3 @@
-<<<<<<< HEAD
-import { Component, State, h } from '@stencil/core';
-import { Close, Search } from '../../icons';
-=======
 import 'ionicons';
 import { Book, Close, ForwardArrow, Search } from '../../icons';
 
@@ -10,9 +6,9 @@
   Element,
   Listen,
   Prop,
-  State
+  State,
+  h
 } from '@stencil/core';
->>>>>>> 01ef5f7b
 
 @Component({
   tag: 'ionic-search',
@@ -67,7 +63,7 @@
     this.urls = this.URLS();
   }
 
-  @Listen('window:keydown')
+  @Listen('keydown', { target: 'window' })
   handleKeyDown(ev) {
     if (
       ev.key === '/' ||
