<!DOCTYPE html>
<html lang="en">
<head>
  <meta charset="UTF-8">
<<<<<<< HEAD
  <title>Ionic Documentation</title>

  <script type="module" src="/docs/build/app.esm.js"></script>
  <script nomodule src="/docs/build/app.js"></script>
  <link rel="stylesheet" href="/docs/build/app.css">

=======
  <title class="meta-title">Ionic Documentation</title>
>>>>>>> 01ef5f7b
  <meta name="author" content="Ionic">
  <meta name="description" content="Ionic is the app platform for web developers. Build amazing mobile, web, and desktop apps all with one shared code base and open web standards" class="meta-description">
  <meta name="viewport" content="width=device-width, minimum-scale=1, initial-scale=1">
  <meta name="theme-color" content="#ffffff">
  <link rel="manifest" href="/docs/manifest.json">

  <meta property="og:site_name" content="Ionic Framework">
  <meta property="og:url" content="https://ionicframework.com/docs/" class="meta-url">
  <meta property="og:type" content="article">
  <meta property="og:title" content="Ionic Documentation" class="meta-title">
  <meta property="og:image" content="https://ionicframework.com/docs/assets/img/meta/open-graph.png" class="meta-image">
  <meta property="og:description" content="Ionic is the app platform for web developers. Build amazing mobile, web, and desktop apps all with one shared code base and open web standards" class="meta-description">

  <meta name="twitter:site" content="@ionicframework">
  <meta name="twitter:title" content="Ionic Documentation" class="meta-title">
  <meta name="twitter:image" content="https://ionicframework.com/docs/assets/img/meta/open-graph.png" class="meta-image">
  <meta name="twitter:description" content="Ionic is the app platform for web developers. Build amazing mobile, web, and desktop apps all with one shared code base and open web standards" class="meta-description">

  <meta property="fb:page_id" content="1321836767955949">

  <link rel="apple-touch-icon" sizes="57x57" href="/docs/assets/img/meta/apple-touch-icon-57x57.png">
  <link rel="apple-touch-icon" sizes="60x60" href="/docs/assets/img/meta/apple-touch-icon-60x60.png">
  <link rel="apple-touch-icon" sizes="72x72" href="/docs/assets/img/meta/apple-touch-icon-72x72.png">
  <link rel="apple-touch-icon" sizes="76x76" href="/docs/assets/img/meta/apple-touch-icon-76x76.png">
  <link rel="apple-touch-icon" sizes="114x114" href="/docs/assets/img/meta/apple-touch-icon-114x114.png">
  <link rel="apple-touch-icon" sizes="120x120" href="/docs/assets/img/meta/apple-touch-icon-120x120.png">
  <link rel="apple-touch-icon" sizes="144x144" href="/docs/assets/img/meta/apple-touch-icon-144x144.png">
  <link rel="apple-touch-icon" sizes="152x152" href="/docs/assets/img/meta/apple-touch-icon-152x152.png">
  <link rel="apple-touch-icon" sizes="180x180" href="/docs/assets/img/meta/apple-touch-icon-180x180.png">
  <link rel="icon" type="image/png" href="/docs/assets/img/meta/favicon-16x16.png" sizes="16x16">
  <link rel="icon" type="image/png" href="/docs/assets/img/meta/favicon-32x32.png" sizes="32x32">
  <link rel="icon" type="image/png" href="/docs/assets/img/meta/favicon-96x96.png" sizes="96x96">
<<<<<<< HEAD
  <meta name="robots" content="noindex" />
=======

  <link rel="canonical" href="https://ionicframework.com/docs/" class="meta-url" />

  <link rel="alternate" hreflang="x-default" href="https://ionicframework.com/docs/" class="meta-url" />
  <link rel="alternate" hreflang="jp" href="https://ionicframework.com/jp/docs/" class="meta-url" />

  <link rel="stylesheet" href="/docs/build/app.css">
>>>>>>> 01ef5f7b
</head>
<body>

  <docs-root></docs-root>

  <script async src="https://www.googletagmanager.com/gtag/js?id=UA-44023830-1" importance="low"></script>
  <script>
    window.dataLayer = window.dataLayer || [];
    function gtag(){dataLayer.push(arguments);}
    gtag('js', new Date());
    gtag('config', 'UA-44023830-1');
  </script>
</body>
</html><|MERGE_RESOLUTION|>--- conflicted
+++ resolved
@@ -2,16 +2,7 @@
 <html lang="en">
 <head>
   <meta charset="UTF-8">
-<<<<<<< HEAD
-  <title>Ionic Documentation</title>
-
-  <script type="module" src="/docs/build/app.esm.js"></script>
-  <script nomodule src="/docs/build/app.js"></script>
-  <link rel="stylesheet" href="/docs/build/app.css">
-
-=======
   <title class="meta-title">Ionic Documentation</title>
->>>>>>> 01ef5f7b
   <meta name="author" content="Ionic">
   <meta name="description" content="Ionic is the app platform for web developers. Build amazing mobile, web, and desktop apps all with one shared code base and open web standards" class="meta-description">
   <meta name="viewport" content="width=device-width, minimum-scale=1, initial-scale=1">
@@ -44,17 +35,10 @@
   <link rel="icon" type="image/png" href="/docs/assets/img/meta/favicon-16x16.png" sizes="16x16">
   <link rel="icon" type="image/png" href="/docs/assets/img/meta/favicon-32x32.png" sizes="32x32">
   <link rel="icon" type="image/png" href="/docs/assets/img/meta/favicon-96x96.png" sizes="96x96">
-<<<<<<< HEAD
   <meta name="robots" content="noindex" />
-=======
-
-  <link rel="canonical" href="https://ionicframework.com/docs/" class="meta-url" />
-
   <link rel="alternate" hreflang="x-default" href="https://ionicframework.com/docs/" class="meta-url" />
   <link rel="alternate" hreflang="jp" href="https://ionicframework.com/jp/docs/" class="meta-url" />
 
-  <link rel="stylesheet" href="/docs/build/app.css">
->>>>>>> 01ef5f7b
 </head>
 <body>
 
