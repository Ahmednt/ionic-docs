import Prism from 'prismjs';
import loadLanguages from 'prismjs/components/';

export default (code: string, info: string) => {
  const [lang] = info.split(/\s+/).map(s => s.toLowerCase());
  const isShell = shells.includes(lang);
  const language = isShell ? 'shell' : lang;

  if (Prism.languages[language] == null) {
    return `<docs-code language=${language}>${escape(code)}</docs-code>`;
  }

  return (
<<<<<<< HEAD
    `<docs-code language="${language}">${Prism.highlight(code, Prism.languages[language], language)}</docs-code>`
=======
    `<docs-code language="${language}">${Prism.highlight(code, language ? Prism.languages[language] : null)}</docs-code>`
>>>>>>> 01ef5f7b
  );
};

loadLanguages([
  'bash',
  'json',
  'tsx',
  'typescript'
]);

// `shell` is an alias of `bash`, so we have to extend `bash`.
Prism.languages.bash['prompt'] = /^\s*[\$#]\s+/gm;

const shells = [
  'shell',
  'bash',
  'sh'
];

const escape = (code: string) =>
  code.replace(/[&<>"']/g, (char) => escapeMap[char]);

const escapeMap = {
  '&': '&amp;',
  '<': '&lt;',
  '>': '&gt;',
  '"': '&quot;',
  '\'': '&#39;'
};<|MERGE_RESOLUTION|>--- conflicted
+++ resolved
@@ -11,11 +11,7 @@
   }
 
   return (
-<<<<<<< HEAD
-    `<docs-code language="${language}">${Prism.highlight(code, Prism.languages[language], language)}</docs-code>`
-=======
-    `<docs-code language="${language}">${Prism.highlight(code, language ? Prism.languages[language] : null)}</docs-code>`
->>>>>>> 01ef5f7b
+    `<docs-code language="${language}">${Prism.highlight(code, language ? Prism.languages[language] : null, language)}</docs-code>`
   );
 };
 
