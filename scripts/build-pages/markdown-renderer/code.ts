--- conflicted
+++ resolved
@@ -14,17 +14,11 @@
 `;
   }
 
-<<<<<<< HEAD
-  return (
-    `<docs-code language="${language}">${Prism.highlight(code, Prism.languages[language])}</docs-code>`
-  );
-=======
   return `
 <docs-code language="${language}">
   <pre><code>${Prism.highlight(code, language ? Prism.languages[language] : null, language)}</code></pre>
 </docs-code>
 `;
->>>>>>> 6c077394
 };
 
 loadLanguages([
