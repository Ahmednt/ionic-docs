import {
  PAGES_DIR,
  Page,
  buildPages,
  updatePageHtmlToHypertext
} from '../index';

import fs from 'fs-extra';
import url from 'url';
import glob from 'fast-glob';
import fetch from 'node-fetch';
import frontMatter from 'front-matter';
import markdownRenderer from '../markdown-renderer';

export default {
  title: 'Build static pages',
  task: () => buildPages(getStaticPages)
};

async function getStaticPages(): Promise<Page[]> {
  const paths = await getMarkdownPaths(PAGES_DIR);

  return Promise.all(paths.map(path => toPage(path)));
}

const getMarkdownPaths = (cwd: string): Promise<string[]> =>
  glob('**/*.md', {
    absolute: true,
    cwd
  });

export interface ToStaticPageOptions {
  prod?: boolean;
}

export const toPage = async (path: string, { prod = true }: ToStaticPageOptions = {}) => {
  return {
<<<<<<< HEAD
    path: path.replace(PAGES_DIR, '/docs').replace(/\.md$/, ''),
    github: await getGitHubData(path),
=======
    path: path.replace(PAGES_DIR, '/docs').replace(/(\/index)?\.md$/i, ''),
    github: prod ? await getGitHubData(path) : null,
>>>>>>> 7f8a42ca
    ...renderMarkdown(await readMarkdown(path))
  };
};

const renderMarkdown = (markdown: string) => {
  const { body, attributes } = frontMatter(markdown);
  return {
    ...attributes,
    body: markdownRenderer(body)
  };
};

const readMarkdown = (path: string): Promise<string> =>
  fs.readFile(path, {
    encoding: 'utf8'
  });

const getGitHubData = async (filePath: string) => {
  const [, path] = /^.+\/(src\/pages\/.+\.md)$/.exec(filePath);
  const since = new Date('2019-01-23').toISOString();

  try {
    const request = await fetch(url.format({
      protocol: 'https',
      hostname: 'api.github.com',
      pathname: 'repos/ionic-team/ionic-docs/commits',
      query: {
        access_token: process.env.GITHUB_TOKEN,
        since,
        path
      }
    }));

    const commits = await request.json();
    const contributors = Array.from(new Set(commits.map(commit => commit.author.login)));
    const lastUpdated = commits.length ? commits[0].commit.author.date : since;
    return {
      path,
      contributors,
      lastUpdated
    };
  } catch (error) {
    return {
      path,
      contributors: [],
      lastUpdated: since
    };
  }
};<|MERGE_RESOLUTION|>--- conflicted
+++ resolved
@@ -35,13 +35,8 @@
 
 export const toPage = async (path: string, { prod = true }: ToStaticPageOptions = {}) => {
   return {
-<<<<<<< HEAD
-    path: path.replace(PAGES_DIR, '/docs').replace(/\.md$/, ''),
-    github: await getGitHubData(path),
-=======
     path: path.replace(PAGES_DIR, '/docs').replace(/(\/index)?\.md$/i, ''),
     github: prod ? await getGitHubData(path) : null,
->>>>>>> 7f8a42ca
     ...renderMarkdown(await readMarkdown(path))
   };
 };
